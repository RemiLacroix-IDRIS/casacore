#
# Casacore
#
project(casacore)

cmake_minimum_required (VERSION 2.6.0)
include(CheckCXXCompilerFlag)
include(CheckCCompilerFlag)
include(CheckFunctionExists)

# fixes warnings on cmake 3.x+ For now we want the old behavior to be backwards compatible
if (POLICY CMP0048)
    cmake_policy (SET CMP0048 OLD)
endif()

set(PROJECT_VERSION_MAJOR 2)
set(PROJECT_VERSION_MINOR 4)
set(PROJECT_VERSION_PATCH 1)
set(PROJECT_VERSION_REVISION 1)
set(PROJECT_VERSION 
  "${PROJECT_VERSION_MAJOR}.${PROJECT_VERSION_MINOR}.${PROJECT_VERSION_PATCH}")

SET(NO_SOVERSION FALSE CACHE BOOL "do not add version information to shared libraries")
set (CMAKE_MODULE_PATH "${CMAKE_SOURCE_DIR}/cmake")

set(CPACK_GENERATOR "DEB")
set(CPACK_PACKAGE_NAME "casacore")
set(CPACK_PACKAGE_VERSION "${PROJECT_VERSION}")

set(CPACK_PACKAGE_CONTACT "Malte Marquarding") #required
set(CPACK_PACKAGE_VENDOR "https://github.com/casacore/casacore")
set(CPACK_PACKAGE_DESCRIPTION_SUMMARY "Astronomical data processing library")

string(TOLOWER "${CPACK_PACKAGE_NAME}" CPACK_PACKAGE_NAME_LOWERCASE) 
find_program(DPKG_PROGRAM dpkg DOC "dpkg program of Debian-based systems") 
if(DPKG_PROGRAM) 
  execute_process( 
    COMMAND ${DPKG_PROGRAM} --print-architecture 
    OUTPUT_VARIABLE CPACK_DEBIAN_PACKAGE_ARCHITECTURE 
    OUTPUT_STRIP_TRAILING_WHITESPACE 
  ) 
  set( CPACK_PACKAGE_FILE_NAME "${CPACK_PACKAGE_NAME_LOWERCASE}-dev_${PROJECT_VERSION}-${PROJECT_VERSION_REVISION}_${CPACK_DEBIAN_PACKAGE_ARCHITECTURE}")   

else() 
  set(CPACK_PACKAGE_FILE_NAME 
"${CPACK_PACKAGE_NAME_LOWERCASE}_${PROJECT_VERSION}-${PROJECT_VERSION_REVISION}_${CMAKE_SYSTEM_NAME}") 
endif() 

# debian specific
set(CPACK_DEBIAN_PACKAGE_NAME "casacore-dev")
set(CPACK_DEBIAN_PACKAGE_SECTION "science")
set(CPACK_DEBIAN_PACKAGE_PRIORITY "extra")
set(CPACK_DEBIAN_PACKAGE_DEPENDS "libcfitsio3, libgfortran3")
include(CPack)

enable_language (Fortran)

set (CMAKE_MODULE_PATH "${CMAKE_SOURCE_DIR}/cmake")

# By default build only Python2 bindings
option (BUILD_PYTHON "Build the python bindings" YES)
option (BUILD_PYTHON3 "Build the python3 bindings" NO)

# By default build shared libraries
option (ENABLE_SHARED "Build shared libraries" YES)

option (ENABLE_RPATH "Include rpath in executables and shared libraries" YES)

<<<<<<< HEAD
# By default do not use HDF5, FFTW3, threads
option (ENABLE_TABLELOCKING "Make locking for concurrent table access possible" YES)
option (USE_HDF5 "Build HDF5 " NO)
option (USE_FFTW3 "Use FFTW instead of FFTPack" NO)
option (USE_THREADS "Use Mutex thread synchronization" NO)
option (USE_OPENMP "Use OpenMP threading" NO)
option (USE_MPI "Use MPI for parallel IO" NO)
=======
# By default build as C++11 and use FFTW and multi-threading, but not HDF5
option (CXX11 "Compile as C++11 if possible" YES)
option (ENABLE_TABLELOCKING "Make locking for concurrent table access possible" YES)
option (USE_HDF5 "Build HDF5 " NO)
option (USE_FFTW3 "Use FFTW instead of FFTPack" YES)
option (USE_THREADS "Use Mutex thread synchronization" YES)
option (USE_OPENMP "Use OpenMP threading" YES)
>>>>>>> 04dc469a
option (USE_STACKTRACE "Show stacktrace in case of exception" NO)
option (CASA_BUILD "Building in the CASA (http://casa.nrao.edu) environment" NO)

set(CASA_DEFAULT_ALIGNMENT "32" CACHE STRING "Default alignment of casa::AlignedAllocator")

# ccache use is optional
option( UseCcache OFF )

if (UseCcache)
    message (STATUS "Searching for ccache.")
    find_program(CCACHE_FOUND ccache)
    if(CCACHE_FOUND)
        message (STATUS "Ccache found.")
        set_property(GLOBAL PROPERTY RULE_LAUNCH_COMPILE ccache)
        set_property(GLOBAL PROPERTY RULE_LAUNCH_LINK ccache)
    endif(CCACHE_FOUND)
endif()


# basic setup for building within CASA environment
if( CASA_BUILD )
   if( NOT DATA_DIR )
      set(DATA_DIR "%CASAROOT%/data")
   endif( )
   set(USE_FFTW3 ON)
   set(USE_OPENMP ON)
   set(USE_THREADS ON)
   set(BUILD_PYTHON OFF)
   set(Boost_NO_BOOST_CMAKE 1)
   if (EXISTS "/opt/casa/02/include/python2.7")
      ### RHEL7
      set(PYTHON_LIBRARY "/opt/casa/02/lib/libpython2.7.so")
      set(PYTHON_INCLUDE_DIR "/opt/casa/02/include/python2.7")
      set(NUMPY_INCLUDE_DIRS "/opt/casa/02/lib/python2.7/site-packages/numpy/core/include")
      set(PYTHON_EXECUTABLE:FILEPATH "/opt/casa/02/bin/python")
      if (EXISTS "/usr/include/boost")
         set(BOOST_ROOT "/usr")
      endif( )
      set(WCSLIB_INCLUDE_DIR "/opt/casa/02/include")
      set(WCSLIB_LIBRARY "/opt/casa/02/lib/libwcs.so")
      set(PYTHON2_NUMPY_INCLUDE_DIRS "/opt/casa/02/lib/python2.7/site-packages/numpy/core/include")
   elseif (EXISTS "/opt/casa/01/include/python2.7")
      ### RHEL7
      set(PYTHON_LIBRARY "/opt/casa/01/lib/libpython2.7.so")
      set(PYTHON_INCLUDE_DIR "/opt/casa/01/include/python2.7")
      set(PYTHON_EXECUTABLE:FILEPATH "/opt/casa/01/bin/python")
      if (EXISTS "/usr/include/boost")
         set(BOOST_ROOT "/usr")
      endif( )
   elseif(EXISTS "/usr/lib64/casa/01/include/python2.7")
      ### RHEL5/RHEL6
      set(PYTHON_LIBRARY "/usr/lib64/casa/01/lib/libpython2.7.so")
      set(PYTHON_INCLUDE_DIR "/usr/lib64/casa/01/include/python2.7")
      set(PYTHON_EXECUTABLE:FILEPATH "/usr/lib64/casa/01/bin/python")
      if (EXISTS "/usr/lib64/casa/01/include/boost")
         ### RHEL5
         set(BOOST_ROOT "/usr/lib64/casa/01")
      elseif (EXISTS "/usr/include/boost")
         ### RHEL6
         set(BOOST_ROOT="/usr")
      endif( )
   endif( )
endif( )

# Test if shared libraries have to be built.
if (ENABLE_SHARED)
    option (BUILD_SHARED_LIBS "" YES)
    if (ENABLE_RPATH)
        # Set RPATH to use for installed targets; append linker search path
        set(CMAKE_INSTALL_NAME_DIR "${CMAKE_INSTALL_PREFIX}/lib" )
        set(CMAKE_INSTALL_RPATH "${CMAKE_INSTALL_PREFIX}/lib")
        set(CMAKE_INSTALL_RPATH_USE_LINK_PATH TRUE)
        set(CMAKE_MACOSX_RPATH TRUE)
    endif (ENABLE_RPATH)
	if( CASA_BUILD )
		option(NO_SOVERSION "Build shared libraries without version information" NO)
		if( NOT NO_SOVERSION )
			set( epochdelta 1385614800 )
			execute_process( COMMAND perl -e "$t=time( )-${epochdelta};$z=$t & 0xff; $y=($t>>8)&0xff; $x=($t>>16)&0xffff; print \"$x.$y.$z\""
					         OUTPUT_VARIABLE __casa_soversion )
			set(casa_soversion ${__casa_soversion} CACHE STRING "version for shared objects")
			message( STATUS "Shared object version number ${casa_soversion}" )
			file( WRITE ${CMAKE_INSTALL_PREFIX}/casa_sover.txt
				  "# generated by casacore/CMakeList.txt... Do not edit\n"
				  "${casa_soversion}\n" )
		else( )
			message( STATUS "User disabled shared library versioning" )
		endif( )
	endif( )
else()
    option (BUILD_SHARED_LIBS "" NO)
endif (ENABLE_SHARED)

if (UseCasaNamespace)
    add_definitions (-DUseCasaNamespace)
    message (STATUS "Using namespace casa. This will be deprecated at some point.")
else ()
    message (STATUS "Using namespace casacore.")
endif ()

# Define the compiler flags to be used.
# Note: -Wshadow and -Wunreachable-code give (too) many warnings.
# Casacore uses longlong, so no warnings for it.
# Clang gives warning on bison generated code; disable unneeded-internal-declaration.
if (NOT CMAKE_CXX_FLAGS)
    set (CMAKE_CXX_FLAGS "-Wextra -Wall -W -Wpointer-arith -Woverloaded-virtual -Wwrite-strings -pedantic -Wno-long-long")
#SET(CMAKE_CXX_FLAGS="-g -O0 -Wall -Wextra -Wshadow -Wunused-variable
# -Wunused-parameter -Wunused-function -Wunused -Wno-system-headers
# -Wno-deprecated -Woverloaded-virtual -Wwrite-strings -fprofile-arcs
# -ftest-coverage -Wold-style-cast -Weffc++ -Wconversion")
    if ("${CMAKE_CXX_COMPILER_ID}" STREQUAL "Clang")
        set(CMAKE_CXX_FLAGS "${CMAKE_CXX_FLAGS} -Wno-unneeded-internal-declaration")
    endif ("${CMAKE_CXX_COMPILER_ID}" STREQUAL "Clang")
endif (NOT CMAKE_CXX_FLAGS)
set(CMAKE_CXX_FLAGS "${CMAKE_CXX_FLAGS} -fsigned-char")

# Set build type if not given.
if (NOT CMAKE_BUILD_TYPE)
    # Use debug mode if building in dbg or debug directory.
    get_filename_component(_cmpvar ${CMAKE_BINARY_DIR} NAME)
    if(_cmpvar STREQUAL "dbg" OR _cmpvar STREQUAL "debug")
        set (CMAKE_BUILD_TYPE Debug)
    else()
        if(_cmpvar STREQUAL "cov")
            set (CMAKE_BUILD_TYPE Debug)
            set(CMAKE_CXX_FLAGS "${CMAKE_CXX_FLAGS} -g -O0 --coverage")
            set(CMAKE_LD_FLAGS "${CMAKE_LD_FLAGS} --coverage")
        else()
            set (CMAKE_BUILD_TYPE Release)
            set(CMAKE_CXX_FLAGS "${CMAKE_CXX_FLAGS} -DNDEBUG")
        endif(_cmpvar STREQUAL "cov")
    endif(_cmpvar STREQUAL "dbg" OR _cmpvar STREQUAL "debug")
endif (NOT CMAKE_BUILD_TYPE)

# Detect if the compiler supports C++11 if we want to use it.
check_cxx_compiler_flag(-std=c++11 HAS_CXX11)
if (HAS_CXX11)
    set(CMAKE_CXX_FLAGS "${CMAKE_CXX_FLAGS} -std=c++11")
else()
    message(FATAL_ERROR "Casacore build requires a c++11 compatible compiler")
endif (HAS_CXX11)

# use faster fortran rules for complex operations, removes restoring complex
# infinities if naive computation results in NAN + NAN * I
#Handling complex multiplication and division with correct treating of complex
#infinities (one element Inf regardless of the other) according to the C is
#complicated.
#E.g. a = NaN + 1e30 i; a * a is not NaN but a complex infinity (-Inf - NaN).
#
#Treating this situation correctly has large performance impact. In GCC's
#implementation it is about 4 times slower than the naive implementation, with
#vectorization enabled the impact is even larger.
#As correct treatment of complex infinities when NaN appear in results is seldom
#accounted for, or not required and most other languages do not have these
#rules, the correct treatmeant can be disabled with the -fcx-fortran-rules flag.
#This changes the semantics to those of the FORTRAN language which is removes
#the need for rescuing the result when NaN appear. Python also follows FORTRAN
#rules.
#Additionally the correct behavior is not implemented in all compilers,
#most notably clang which is the default compiler on MacOS. So turning off
#correct treatment with GCC does not only make our code faster but also behave
#the same on more compilers.
#
#This has measurable impact on e.g. applycal where the cpu performance improves
#by about 20%.
# For one reason or another the check on the compiler flag has no
# effect; it still adds the option which fails for clang.
if (NOT "${CMAKE_CXX_COMPILER_ID}" STREQUAL "Clang")
    check_cxx_compiler_flag(-fcx-fortran-rules HAS_GXX_FORTRAN_RULES)
    check_c_compiler_flag(-fcx-fortran-rules HAS_GCC_FORTRAN_RULES)
    # added before cmake flags so it can be disabled with
    # -fno-cx-fortran-rules for testing
    if (HAS_GXX_FORTRAN_RULES)
        set(CMAKE_CXX_FLAGS "-fcx-fortran-rules ${CMAKE_CXX_FLAGS}")
    endif()
    if (HAS_GCC_FORTRAN_RULES)
        set(CMAKE_C_FLAGS "-fcx-fortran-rules ${CMAKE_C_FLAGS}")
    endif()
else()
    # Ensure clang is not complaining about unused arguments.
    set(CMAKE_CXX_FLAGS "-Qunused-arguments ${CMAKE_CXX_FLAGS}")    
    set(CMAKE_C_FLAGS "-Qunused-arguments ${CMAKE_C_FLAGS}")    
endif()

# Since 2015, we need pwrite and pwrite (POSIX 2001)
check_function_exists(pread HAVE_PREAD)
check_function_exists(pwrite HAVE_PWRITE)
if (NOT (HAVE_PREAD AND HAVE_PWRITE))
        message(FATAL_ERROR "Casacore requires pread and pwrite functionality" )
endif (NOT (HAVE_PREAD AND HAVE_PWRITE))

# FindHDF5 uses environment variables, so set it if needed.
if (HDF5_ROOT_DIR)
    set (ENV{HDF5_ROOT} ${HDF5_ROOT_DIR})
endif (HDF5_ROOT_DIR)

# Find out which modules to build.
if (NOT MODULE)
   set (MODULE all)
endif (NOT MODULE)
set (_usebison YES)
set (_uselapack YES)
set (_usefits NO)
set (_usewcs NO)
set (_modules casa)
set (_modules2 )
if (NOT ${MODULE} STREQUAL "casa")
    set (_modules ${_modules} tables)
    set (_usebison YES)
    if (NOT ${MODULE} STREQUAL "tables")
        set (_modules ${_modules} scimath_f scimath measures meas)
        set (_uselapack YES)
        if (NOT ${MODULE} STREQUAL "measures")
            if (${MODULE} STREQUAL "ms")
                set (_modules ${_modules} ms derivedmscal)
            endif()
            if (${MODULE} STREQUAL "msfits" OR ${MODULE} STREQUAL "all")
                set (_modules2 ${_modules2} ms msfits derivedmscal)
                set (_usefits YES)
            endif()
            if (${MODULE} STREQUAL "images" OR ${MODULE} STREQUAL "all")
                set (_modules2 ${_modules2} lattices mirlib coordinates images)
                set (_usewcs YES)
                set (_usefits YES)
            endif()
        endif()
    endif()
endif()

if (_usefits)
    set (_modules ${_modules} fits)
endif()
set (_modules ${_modules} ${_modules2})

if (BUILD_PYTHON)
    set (_modules ${_modules} python)
endif (BUILD_PYTHON)

if (BUILD_PYTHON3)
    set (_modules ${_modules} python3)
endif (BUILD_PYTHON3)


# Determine which external packages to use.
include (CTest)

# Decrease test timeout. Valgrind times are excessive and need much more.
set (CTEST_TEST_TIMEOUT 150 CACHE STRING
    "Maximum ctest -S time allowed before CTest will kill the test." FORCE)
# Already a cache var. It can be overridden using ctest --timeout N
set (DART_TESTING_TIMEOUT 150 CACHE STRING
    "Maximum ctest time allowed before CTest will kill the test." FORCE)

find_package (DL)
find_package (Readline)
find_package (SOFA)
if (USE_HDF5)
    find_package (HDF5 REQUIRED)
endif (USE_HDF5)
if (_usebison STREQUAL YES)
    find_package (FLEX REQUIRED)
    find_package (BISON REQUIRED)
endif (_usebison STREQUAL YES)
if (_uselapack STREQUAL YES)
    find_package (BLAS REQUIRED)
    find_package (LAPACK REQUIRED)
    if (USE_FFTW3)
        if (FFTW3_DISABLE_THREADS)
            find_package (FFTW3 COMPONENTS single double REQUIRED)
        else()
            find_package (FFTW3 COMPONENTS single double threads)
        endif (FFTW3_DISABLE_THREADS)
    endif (USE_FFTW3)
endif (_uselapack STREQUAL YES)
if (_usefits STREQUAL YES)
    find_package (CFITSIO 3.030 REQUIRED) # Should pad to three decimal digits
endif (_usefits STREQUAL YES)
if (_usewcs STREQUAL YES)
#    find_package (WCSLIB 4.20 REQUIRED)
    find_package (WCSLIB 4.7 REQUIRED)     # needed for CASA
    if (WCSLIB_VERSION_STRING STREQUAL "5.14")
      # WCSlib 5.14 throws segfaults on lots of tests, e.g. tTempImage
      message(WARNING "Casacore is not compatible with wcslib 5.14, see issue gh-384.")
    endif (WCSLIB_VERSION_STRING STREQUAL "5.14")
endif (_usewcs STREQUAL YES)
 
# Set the include directories and HAVE compiler variables
include_directories (${CMAKE_SOURCE_DIR} ${CMAKE_BINARY_DIR})
if (WCSLIB_FOUND)
    include_directories (${WCSLIB_INCLUDE_DIRS})
    add_definitions (-DWCSLIB_VERSION_MAJOR=${WCSLIB_VERSION_MAJOR} -DWCSLIB_VERSION_MINOR=${WCSLIB_VERSION_MINOR})
endif (WCSLIB_FOUND)
if (CFITSIO_FOUND)
    include_directories (${CFITSIO_INCLUDE_DIRS})
    add_definitions (-DCFITSIO_VERSION_MAJOR=${CFITSIO_VERSION_MAJOR} -DCFITSIO_VERSION_MINOR=${CFITSIO_VERSION_MINOR})
endif (CFITSIO_FOUND)
if (Boost_FOUND)
    include_directories (${Boost_INCLUDE_DIRS})
    add_definitions(-DHAVE_BOOST)
endif (Boost_FOUND)
if (HDF5_FOUND)
    include_directories (${HDF5_INCLUDE_DIRS})
    add_definitions(-DHAVE_HDF5)
endif (HDF5_FOUND)
if (FFTW3_FOUND)
    include_directories (${FFTW3_INCLUDE_DIRS})
    add_definitions(-DHAVE_FFTW3)
    if (NOT FFTW3_DISABLE_THREADS)
        add_definitions(-DHAVE_FFTW3_THREADS)
    endif (NOT FFTW3_DISABLE_THREADS)
endif (FFTW3_FOUND)
if (DL_FOUND)
    add_definitions(-DHAVE_DL)
endif (DL_FOUND)
if (READLINE_FOUND)
    add_definitions(-DHAVE_READLINE)
endif (READLINE_FOUND)

<<<<<<< HEAD
if ("${CMAKE_CXX_COMPILER_ID}" STREQUAL "Intel")
   ## setting intel libraries with e.g.
   ##
   ##    find_library( INTEL_IRNG irng HINTS ${INTEL_PATH} )
   ##
   ## causes CMAKE to substitute fully qualified paths which makes
   ## python shared object unrelocatable in the case of libirng.so
   ##
   get_filename_component(INTEL_PATH ${CMAKE_CXX_COMPILER} DIRECTORY)
   set(INTEL_LIB_PATH ${INTEL_PATH}/../lib/intel64)
   set(CASACORE_ARCH_LIBS ${CASACORE_ARCH_LIBS} -L${INTEL_LIB_PATH} -limf -lsvml -lirng -lintlc -lifport -lifcore -liomp5)
endif()

if(USE_MPI)
    find_package(MPI COMPONENTS C REQUIRED)
endif(USE_MPI)

if(USE_OPENMP)
    set (USE_THREADS YES)
=======
# OpenMP support?
if(USE_OPENMP AND USE_THREADS)
>>>>>>> 04dc469a
    find_package (OpenMP)
    if (OPENMP_FOUND)
        if ("${CMAKE_CXX_COMPILER_ID}" STREQUAL "Intel")
            set(CMAKE_C_FLAGS "${CMAKE_C_FLAGS} -qopenmp")
            set(CMAKE_CXX_FLAGS "${CMAKE_CXX_FLAGS} -qopenmp")
        else( )
            set(CMAKE_C_FLAGS "${CMAKE_C_FLAGS} ${OpenMP_C_FLAGS}")
            set(CMAKE_CXX_FLAGS "${CMAKE_CXX_FLAGS} ${OpenMP_CXX_FLAGS}")
        endif( )
    else (OPENMP_FOUND)
        message(WARNING "Cannot fullfill USE_OPENMP, compiler does not support it")
    endif (OPENMP_FOUND)
endif()
if (USE_OPENMP AND NOT USE_THREADS)
    message(FATAL_ERROR "Cannot USE_OPENMP when USE_THREADS is NO")
endif()
if(NOT OPENMP_FOUND)
    # Don't warn about ignored (OpenMP) pragmas.
    check_cxx_compiler_flag(-Wno-unknown-pragmas HAS_CXX_NO_UNKNOWN_PRAGMAS)
    if (HAS_CXX_NO_UNKNOWN_PRAGMAS)
        set(CMAKE_CXX_FLAGS "${CMAKE_CXX_FLAGS} -Wno-unknown-pragmas")
    endif()
    check_c_compiler_flag(-Wno-unknown-pragmas HAS_C_NO_UNKNOWN_PRAGMAS)
    if (HAS_C_NO_UNKNOWN_PRAGMAS)
        set(CMAKE_C_FLAGS "${CMAKE_C_FLAGS} -Wno-unknown-pragmas")
    endif()
endif()

# Thread support?
if(USE_THREADS)
    set(_errmsg "FIXME: Don't know how to enable thread support for ")
    find_package(Pthreads REQUIRED)
    add_definitions(-DUSE_THREADS)
    if(CMAKE_COMPILER_IS_GNUCC)
        set(CMAKE_C_FLAGS "${CMAKE_C_FLAGS} -pthread")
    elseif ("${CMAKE_C_COMPILER_ID}" STREQUAL "Intel")
        set(CMAKE_C_FLAGS "${CMAKE_C_FLAGS} -pthread")
    else()
        if ("${CMAKE_CXX_COMPILER_ID}" STREQUAL "Clang")
            set(CMAKE_C_FLAGS "${CMAKE_C_FLAGS} -pthread")
        else()
            message(FATAL_ERROR "${_errmsg} (${CMAKE_C_COMPILER_ID}): ${CMAKE_C_COMPILER}")
        endif ("${CMAKE_CXX_COMPILER_ID}" STREQUAL "Clang")
    endif(CMAKE_COMPILER_IS_GNUCC)
    if(CMAKE_COMPILER_IS_GNUCXX)
        set(CMAKE_CXX_FLAGS "${CMAKE_CXX_FLAGS} -pthread")
    else()
        if ("${CMAKE_CXX_COMPILER_ID}" STREQUAL "Clang")
            set(CMAKE_CXX_FLAGS "${CMAKE_CXX_FLAGS} -pthread")
        elseif ("${CMAKE_CXX_COMPILER_ID}" STREQUAL "Intel")
            set(CMAKE_CXX_FLAGS "${CMAKE_CXX_FLAGS} -pthread")
        else()
            message(FATAL_ERROR "${_errmsg} (${CMAKE_C_COMPILER_ID}): ${CMAKE_CXX_COMPILER}")
        endif ("${CMAKE_CXX_COMPILER_ID}" STREQUAL "Clang")
    endif(CMAKE_COMPILER_IS_GNUCXX)
else()
    # Compile with -fno-threadsafe-statics if supp to reduce some thread safety overhead.
    check_cxx_compiler_flag(-fno-threadsafe-statics HAS_CXX_NO_THREADSAFE_STATICS)
    if (HAS_CXX_NO_THREADSAFE_STATICS)
        set(CMAKE_CXX_FLAGS "-fno-threadsafe-statics ${CMAKE_CXX_FLAGS}")
    endif()
    check_c_compiler_flag(-fno-threadsafe-statics HAS_C_NO_THREADSAFE_STATICS)
    if (HAS_C_NO_THREADSAFE_STATICS)
        set(CMAKE_C_FLAGS "-fno-threadsafe-statics ${CMAKE_C_FLAGS}")
    endif()
endif(USE_THREADS)

# Set default DATA_DIR if undefined.
if (NOT DATA_DIR)
   set (DATA_DIR ${CMAKE_INSTALL_PREFIX}/share/casacore/data)
endif (NOT DATA_DIR)
# Let cmake cache DATA_DIR.
set (DATA_DIR "${DATA_DIR}" CACHE PATH "Measures tables root")


# Set compiler flag if no table locking.
if (NOT ENABLE_TABLELOCKING)
    add_definitions(-DAIPS_TABLE_NOLOCKING)
endif (NOT ENABLE_TABLELOCKING)
# Set compiler flag if stack tracing.
if(USE_STACKTRACE)
    add_definitions(-DUSE_STACKTRACE)
endif(USE_STACKTRACE)

# Enable cmake testing and add make check target that builds and runs the test
enable_testing()
add_custom_target(check COMMAND ${CMAKE_CTEST_COMMAND})
# This legacy flag always builds the tests and runs them with make test. There
# seems to be no good way to make test executable depend on the test target
if (NOT BUILD_TESTING)
    set(EXCL_ALL EXCLUDE_FROM_ALL)
endif (NOT BUILD_TESTING)

# Determine the SOVERSION and define as compile variable.
if (casa_soversion)
    set (LIB_VERSION "${casa_soversion}")
    set (LIB_SOVERSION "${casa_soversion}")
    set (CMAKE_INSTALL_NAME_DIR "${CMAKE_INSTALL_PREFIX}/lib" )
else( )
    set (LIB_VERSION "${PROJECT_VERSION}")
    set (LIB_SOVERSION "${PROJECT_VERSION_MAJOR}")
endif( )

# Add the modules to be built.
add_subdirectory (build-tools)
foreach (module ${_modules})
    add_subdirectory (${module})
    set_target_properties(
      casa_${module} 
      PROPERTIES 
          VERSION "${LIB_VERSION}"
          SOVERSION "${LIB_SOVERSION}"
    )
    if (CASA_BUILD)
        if (PYTHON_SHARED_LINKER_FLAGS AND ${module} STREQUAL python)
            set_target_properties(casa_python PROPERTIES LINK_FLAGS ${PYTHON_SHARED_LINKER_FLAGS})
        endif (PYTHON_SHARED_LINKER_FLAGS AND ${module} STREQUAL python)
    endif (CASA_BUILD)
    if (APPLE)
        if (${module} STREQUAL scimath_f OR ${module} STREQUAL fits OR ${module} STREQUAL mirlib OR ${module} STREQUAL coordinates)
            set_target_properties(casa_${module} PROPERTIES LINK_FLAGS -single_module)
        endif (${module} STREQUAL scimath_f OR ${module} STREQUAL fits OR ${module} STREQUAL mirlib OR ${module} STREQUAL coordinates)
    endif (APPLE)
endforeach (module)

# Show summary.
message (STATUS "CMAKE_SYSTEM .......... = ${CMAKE_SYSTEM}")
message (STATUS "CMAKE_BUILD_TYPE ...... = ${CMAKE_BUILD_TYPE}")
message (STATUS "Modules to be built ... = ${_modules}")
message (STATUS "BUILD_SHARED_LIBS ..... = ${BUILD_SHARED_LIBS}")
message (STATUS "ENABLE_RPATH .......... = ${ENABLE_RPATH}")
message (STATUS "CMAKE_INSTALL_NAME_DIR  = ${CMAKE_INSTALL_NAME_DIR}")
message (STATUS "ENABLE_TABLELOCKING ... = ${ENABLE_TABLELOCKING}")
message (STATUS "USE_THREADS ........... = ${USE_THREADS}")
message (STATUS "USE_OPENMP ............ = ${USE_OPENMP}")
message (STATUS "USE_MPI ............... = ${USE_MPI}")
message (STATUS "USE_STACKTRACE ........ = ${USE_STACKTRACE}")
message (STATUS "CMAKE_CXX_COMPILER .... = ${CMAKE_CXX_COMPILER}")
message (STATUS "CMAKE_CXX_FLAGS ....... = ${CMAKE_CXX_FLAGS}")
<<<<<<< HEAD
=======
message (STATUS "C++11 support (CXX11).. = ${CXX11}")
>>>>>>> 04dc469a
message (STATUS "DATA directory ........ = ${DATA_DIR}")
message (STATUS "DL library? ........... = ${DL_LIBRARIES}")
message (STATUS "Pthreads library? ..... = ${PTHREADS_LIBRARIES}")
message (STATUS "Readline library? ..... = ${READLINE_LIBRARIES}")
message (STATUS "BLAS library? ......... = ${BLAS_LIBRARIES}")
message (STATUS "LAPACK library? ....... = ${LAPACK_LIBRARIES}")
message (STATUS "WCS library? .......... = ${WCSLIB_LIBRARIES}")
message (STATUS "SOFA library? ......... = ${SOFA_LIBRARIES}")
message (STATUS "CFitsio library? ...... = ${CFITSIO_LIBRARIES}")
message (STATUS "HDF5 library? ......... = ${HDF5_hdf5_LIBRARY}")
message (STATUS "FFTW3 library? ........ = ${FFTW3_LIBRARIES}")

message (STATUS "BUILD_PYTHON .......... = ${BUILD_PYTHON}")
message (STATUS "BUILD_PYTHON3 ......... = ${BUILD_PYTHON3}")

if (BUILD_PYTHON)
    message (STATUS "PYTHON2_EXECUTABLE ......... = ${PYTHON2_EXECUTABLE}")
    message (STATUS "PYTHON2_LIBRARIES........... = ${PYTHON2_LIBRARIES}")
    message (STATUS "PYTHON2_NUMPY_INCLUDE_DIRS . = ${PYTHON2_NUMPY_INCLUDE_DIRS}")
    message (STATUS "PYTHON2_Boost_LIBRARIES .... = ${PYTHON2_Boost_LIBRARIES}")
    message (STATUS "PYTHON2_Boost_INCLUDE_DIRS . = ${PYTHON2_Boost_INCLUDE_DIRS}")
endif (BUILD_PYTHON)

if (BUILD_PYTHON3)
    message (STATUS "PYTHON3_EXECUTABLE ......... = ${PYTHON3_EXECUTABLE}")
    message (STATUS "PYTHON3_LIBRARIES .......... = ${PYTHON3_LIBRARIES}")
    message (STATUS "PYTHON3_NUMPY_INCLUDE_DIRS . = ${PYTHON3_NUMPY_INCLUDE_DIRS}")
    message (STATUS "PYTHON3_Boost_LIBRARIES .... = ${PYTHON3_Boost_LIBRARIES}")
    message (STATUS "PYTHON3_Boost_INCLUDE_DIRS . = ${PYTHON3_Boost_INCLUDE_DIRS}")
endif (BUILD_PYTHON3)

# List of build variables and defaults.
#  BUILD_PYTHON                  YES
#  BUILD_PYTHON3                 NO
#  ENABLE_SHARED                 YES
#  ENABLE_RPATH                  YES
<<<<<<< HEAD
#  ENABLE_TABLELOCKING           YES
#  USE_HDF5                      NO
#  USE_FFTW3                     NO
#  USE_THREADS                   NO
#  USE_OPENMP                    NO
#  USE_MPI                       NO
=======
#  CXX11                         YES
#  ENABLE_TABLELOCKING           YES
#  USE_HDF5                      NO
#  USE_FFTW3                     YES
#  USE_THREADS                   YES
#  USE_OPENMP                    YES
>>>>>>> 04dc469a
#  USE_STACKTRACE                NO
#  DATA_DIR                      ${CMAKE_INSTALL_PREFIX}/share/casacore/data
#  MODULE                        all
#                                Possible value for MODULE (previous built too):
#                                - casa     (casa)
#                                - tables   (tables)
#                                - measures (scimath,scimath_f,measures,meas)
#                                -  ms      (ms,derivedmscal)
#                                or msfits  (fits,ms,msfits,derivedmscal)
#                                or images  (fits,lattices,mirlib,coordinates,images)
#                                - all
# 
# List of possibly used external packages and where
#  CFITSIO      fits
#  WCSLIB       coordinates
#  SOFA         measures (optional, only for testing)
#  DL           casa (optional)
#  READLINE     casa (optional)
#  HDF5         casa (optional)
#  BISON        casa,tables,images
#  FLEX         casa,tables,images
#  LAPACK       scimath
#  BLAS         scimath
#  FFTW         scimath (optional)
#  BOOST        python (Boost-Python only)
#  PYTHON       python
#  NUMPY        python
<|MERGE_RESOLUTION|>--- conflicted
+++ resolved
@@ -66,7 +66,6 @@
 
 option (ENABLE_RPATH "Include rpath in executables and shared libraries" YES)
 
-<<<<<<< HEAD
 # By default do not use HDF5, FFTW3, threads
 option (ENABLE_TABLELOCKING "Make locking for concurrent table access possible" YES)
 option (USE_HDF5 "Build HDF5 " NO)
@@ -74,15 +73,6 @@
 option (USE_THREADS "Use Mutex thread synchronization" NO)
 option (USE_OPENMP "Use OpenMP threading" NO)
 option (USE_MPI "Use MPI for parallel IO" NO)
-=======
-# By default build as C++11 and use FFTW and multi-threading, but not HDF5
-option (CXX11 "Compile as C++11 if possible" YES)
-option (ENABLE_TABLELOCKING "Make locking for concurrent table access possible" YES)
-option (USE_HDF5 "Build HDF5 " NO)
-option (USE_FFTW3 "Use FFTW instead of FFTPack" YES)
-option (USE_THREADS "Use Mutex thread synchronization" YES)
-option (USE_OPENMP "Use OpenMP threading" YES)
->>>>>>> 04dc469a
 option (USE_STACKTRACE "Show stacktrace in case of exception" NO)
 option (CASA_BUILD "Building in the CASA (http://casa.nrao.edu) environment" NO)
 
@@ -330,11 +320,11 @@
 include (CTest)
 
 # Decrease test timeout. Valgrind times are excessive and need much more.
-set (CTEST_TEST_TIMEOUT 150 CACHE STRING
-    "Maximum ctest -S time allowed before CTest will kill the test." FORCE)
+#set (CTEST_TEST_TIMEOUT 150 CACHE STRING
+#    "Maximum ctest -S time allowed before CTest will kill the test." FORCE)
 # Already a cache var. It can be overridden using ctest --timeout N
-set (DART_TESTING_TIMEOUT 150 CACHE STRING
-    "Maximum ctest time allowed before CTest will kill the test." FORCE)
+#set (DART_TESTING_TIMEOUT 150 CACHE STRING
+#    "Maximum ctest time allowed before CTest will kill the test." FORCE)
 
 find_package (DL)
 find_package (Readline)
@@ -401,7 +391,6 @@
     add_definitions(-DHAVE_READLINE)
 endif (READLINE_FOUND)
 
-<<<<<<< HEAD
 if ("${CMAKE_CXX_COMPILER_ID}" STREQUAL "Intel")
    ## setting intel libraries with e.g.
    ##
@@ -421,10 +410,6 @@
 
 if(USE_OPENMP)
     set (USE_THREADS YES)
-=======
-# OpenMP support?
-if(USE_OPENMP AND USE_THREADS)
->>>>>>> 04dc469a
     find_package (OpenMP)
     if (OPENMP_FOUND)
         if ("${CMAKE_CXX_COMPILER_ID}" STREQUAL "Intel")
@@ -564,10 +549,6 @@
 message (STATUS "USE_STACKTRACE ........ = ${USE_STACKTRACE}")
 message (STATUS "CMAKE_CXX_COMPILER .... = ${CMAKE_CXX_COMPILER}")
 message (STATUS "CMAKE_CXX_FLAGS ....... = ${CMAKE_CXX_FLAGS}")
-<<<<<<< HEAD
-=======
-message (STATUS "C++11 support (CXX11).. = ${CXX11}")
->>>>>>> 04dc469a
 message (STATUS "DATA directory ........ = ${DATA_DIR}")
 message (STATUS "DL library? ........... = ${DL_LIBRARIES}")
 message (STATUS "Pthreads library? ..... = ${PTHREADS_LIBRARIES}")
@@ -604,21 +585,12 @@
 #  BUILD_PYTHON3                 NO
 #  ENABLE_SHARED                 YES
 #  ENABLE_RPATH                  YES
-<<<<<<< HEAD
 #  ENABLE_TABLELOCKING           YES
 #  USE_HDF5                      NO
 #  USE_FFTW3                     NO
 #  USE_THREADS                   NO
 #  USE_OPENMP                    NO
 #  USE_MPI                       NO
-=======
-#  CXX11                         YES
-#  ENABLE_TABLELOCKING           YES
-#  USE_HDF5                      NO
-#  USE_FFTW3                     YES
-#  USE_THREADS                   YES
-#  USE_OPENMP                    YES
->>>>>>> 04dc469a
 #  USE_STACKTRACE                NO
 #  DATA_DIR                      ${CMAKE_INSTALL_PREFIX}/share/casacore/data
 #  MODULE                        all
