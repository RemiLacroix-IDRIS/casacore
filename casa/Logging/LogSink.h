//# LogSink.h: Distribute LogMessages to their destination(s)
//# Copyright (C) 1996,2000,2001,2003,2016
//# Associated Universities, Inc. Washington DC, USA.
//#
//# This library is free software; you can redistribute it and/or modify it
//# under the terms of the GNU Library General Public License as published by
//# the Free Software Foundation; either version 2 of the License, or (at your
//# option) any later version.
//#
//# This library is distributed in the hope that it will be useful, but WITHOUT
//# ANY WARRANTY; without even the implied warranty of MERCHANTABILITY or
//# FITNESS FOR A PARTICULAR PURPOSE.  See the GNU Library General Public
//# License for more details.
//#
//# You should have received a copy of the GNU Library General Public License
//# along with this library; if not, write to the Free Software Foundation,
//# Inc., 675 Massachusetts Ave, Cambridge, MA 02139, USA.
//#
//# Correspondence concerning AIPS++ should be addressed as follows:
//#        Internet email: aips2-request@nrao.edu.
//#        Postal address: AIPS++ Project Office
//#                        National Radio Astronomy Observatory
//#                        520 Edgemont Road
//#                        Charlottesville, VA 22903-2475 USA
//#
//#
//# $Id$

#ifndef CASA_LOGSINK_H
#define CASA_LOGSINK_H

#include <casacore/casa/aips.h>
#include <casacore/casa/Logging/LogSinkInterface.h>

#include <casacore/casa/Utilities/CountedPtr.h>
#include <casacore/casa/Exceptions/Error.h>
#include <casacore/casa/OS/Mutex.h>
#include <casacore/casa/iosfwd.h>

namespace casacore { //# NAMESPACE CASACORE - BEGIN

// <summary>
// Distribute LogMessages to their destination(s)
// </summary>

// <use visibility=export>

// <reviewed reviewer="wbrouw" date="1996/08/21" tests="tLogging.cc" demos="dLogging.cc">
// </reviewed>

// <prerequisite>
// <li> <linkto class="LogMessage">LogMessage</linkto>
// <li> <linkto class="LogSinkInterface">LogSinkInterface</linkto>, if you are
// interested in extending the set of destinations a <src>LogMessage</src> can
// be sent.
// </prerequisite>
//
// <etymology>
// Log as in "Log Book." Sink from its common usage ("source/sink") as a thing
// which can accept some substance or energy.
// </etymology>
//
// <synopsis>
// The LogSink class supplies the destination for 
// <linkto class="LogMessage">LogMessage</linkto>s. There are two destinations
// available through the <src>LogSink</src>
// <ol>
// <li> A <i>global</i> destination, which is shared by all LogSinks. The global
//      destination will typically be a GUI window or standard output.
// <li> A <i>local</i> destination which is intended to log changes to
//      particular dataset(s). The local destination will typically be a
//      Casacore <linkto class="Table">Table</linkto>, but there is also
//      a local sink for temporary storage in memory.
// </ol>
// Normally the <src>post()</src> member function will be called which
// sends the message to both the global and local destinations, however one or
// the other may be chosen via <src>LogSink::postGlobally()</src> and
// <src>postLocally()</src> member functions.
//
// The global sink will normally be set by system library code (it defaults to
// using <src>cerr</src>. The type of local sink is defined at 
// construction time. Presently you can choose one of:
// <ol>
// <li> a <linkto class="NullLogSink">NullLogSink</linkto> which merely
//      discards the logging messages.
// <li> a <linkto class="StreamLogSink">StreamLogSink</linkto> which sends
//      the log messages to an <src>ostream</src> (typically <src>cerr</src>)
// <li> a <linkto class="TableLogSink">TableLogSink</linkto> which sends
//      the messages to a Casacore <linkto class=Table>Table</linkto>.
// </ol>
//
// Every <src>LogSink</src> has an attached 
// <linkto class=LogFilterInterface>LogFilterInterface</linkto>
// which is used to reject or pass messages.
// The local and global sinks have their own filters, so they can
// pass different message priorities (e.g., global <src>DEBUGGING</src> and
// local <src>NORMAL</src>). Generally applications code shouldn't change the
// global filter.
//
// </synopsis>
//
// <example>
// <srcblock>
// LogMessage logMessage(...);
// LogSink logger(LogMessage::NORMAL, "logtable");   // log locally to a 'logtable'
// logMessage.message("this is a message").line(__LINE__);
// logger.post(logMessage);                          // local and global
// </srcblock>
// More complete examples are in <linkto file=Logging.h>Logging.h</linkto>.
// </example>
//
// <h3>Advanced topics</h3>
// All possible sinks are derived from an abstract base class:
// <linkto class=LogSinkInterface>LogSinkInterface</linkto>. If you want to
// allow for logging to a different type of sink (i.e. different from
// a stream or Table) , you first need to derive a new class from
// <src>LogSinkInterface</src>, and then add a new constructor to
// <src>LogSink</src>.
//
// <src>LogSink</src> itself contains a reference to the actual object that
// disposes of the messages. Several <src>LogSink</src>'s can share the same
// actual sink via the copy constructor or assignment operator.
// <srcblock>
// LogSink logger1(LogMessage::NORMAL, "logtable");
// LogSink logger2(logger1);  // logger2 references logger1
// logger2.post(message);     // ends up in "logtable"
// </srcblock>
// You can even have different <src>LogFilterInterface</src>'s 
// attached to the different <src>LogSink</src>s.
//
// <motivation>
// Logging changes to data and informing users what the software is doing in
// detail.
// </motivation>
//
// <todo asof="1996/07/24">
//   <li> More sink types - in particular to Glish.
//   <li> A "tee" Sink type might be useful.
// </todo>

class LogSink : public LogSinkInterface
{
public:
  //#If you add more sink types, modify the <ol> in the synopsis as well.
  // Create a null local sink that throws all messages away or create
  // a memory local sink that holds the messages in memory.
  // If a filter isn't defined, default to <src>NORMAL</src>.
  // <group>
  explicit LogSink (LogMessage::Priority filter = LogMessage::NORMAL,
		    Bool nullSink = True);
  explicit LogSink (const LogFilterInterface &filter, Bool nullSink = True);
  // </group>

  // Log to an ostream. It is the responsiblity of the caller to ensure that
  // <src>os</src> will last as long as the <src>LogSink</src>s that use it.
  // Normally you would use <src>&cerr</src> as the argument.
  // <group>
  LogSink (LogMessage::Priority filter, ostream *os,
           Bool useGlobalSink = True);
  LogSink (const LogFilterInterface &filter, ostream *os,
           Bool useGlobalSink = True);
  // </group>

  // Log to the given sink.
  // It is primarily intended to log to a
  // <linkto class=TableLogSink>TableLogSink</linkto>.
  LogSink (const LogFilterInterface &filter,
	   const CountedPtr<LogSinkInterface>&);

  // Make a referencing copy of <src>other</src>. That is, if you post a
  // message to the new object, it behaves as if you had posted it to the
  // old one (so long as their filters are the same).
  // <group>
  LogSink (const LogSink &other);
  LogSink &operator= (const LogSink &other);
  // </group>

  // Temporary to avoid problem that the bool constructor is taken
  // if a char* is passed.
  // They are not implemented, so compiler should give warning.
  // The 3rd argument is added to make it different from current
  // version which is still in the system library.
   LogSink (const LogFilterInterface &filter, const String &fileName, Int n=0);
   LogSink (const LogFilterInterface &filter, const Char* fileName, Int n=0);
   LogSink (LogMessage::Priority, const String &fileName, Int n=0);
   LogSink (LogMessage::Priority, const Char* fileName, Int n=0);

  ~LogSink();

  // Send <src>message</src> to both the local and global sink. Return
  // <src>True</src> if it passes either of them.
  Bool post (const LogMessage &message);

  // Send <src>message</src> to the global sink only. Returns <src>True</src>
  // if it passes the filter.
  static Bool postGlobally (const LogMessage &message);
  // Send <src>message</src> to the local sink only. Returns <src>True</src>
  // if it passes the filter.
  virtual Bool postLocally (const LogMessage &message);

  // Post <src>message</src> and then throw an <src>AipsError</src> exception
  // containing <src>message.toString()</src>. It is always posted as a 
  // <src>SEVERE</src> priority message, no matter what 
  // <src>message.priority()</src> says.
  // <group>
  template<typename EXC> void postThenThrow (const LogMessage &message,
                                             const EXC& exc)
    { preparePostThenThrow(message, exc); throw exc; }
  static void postGloballyThenThrow (const LogMessage &message);
  // </group>

  // Get number of messages in local sink.
  virtual uInt nelements() const;

  // Get given part of the i-th message from the local sink.
  // <group>
  virtual Double getTime (uInt i) const;
  virtual String getPriority (uInt i) const;
  virtual String getMessage (uInt i) const;
  virtual String getLocation (uInt i) const;
  virtual String getObjectID (uInt i) const;
  // </group>

  // Write a message (usually from another logsink) into the local one.
  // The default implementation does nothing.
  virtual void writeLocally (Double time, const String& message,
			     const String& priority, const String& location,
			     const String& objectID);

  // Clear the local sink (i.e. remove all messages from it).
  virtual void clearLocally();

  //# Bring out of LogSinkInterface only for documentation purposes
  // Get or set the filter of this particular <src>LogSink</src>.
  // <group>
  virtual const LogFilterInterface &filter() const;
  virtual LogSinkInterface &filter (const LogFilterInterface &filter);
  // </group>

  // Change the sink that this <src>LogSink</src> actually uses.
  // <group>
  const LogSinkInterface &localSink() const;
  LogSinkInterface &localSink();
  LogSink &localSink (LogSinkInterface *&fromNew);
  // </group>

  // Get/set the global sink or check if the global sink is null. The global
  // sink defaults to using <src>cerr</src>. Generally applications code
  // shouldn't change the global sink. More so, calling globalSink(fromNew)
  // while using the global sink is not thread-safe. And fromNew is set to 0.
  // <group>
  static LogSinkInterface &globalSink();
  static void globalSink (LogSinkInterface *&fromNew);
  static Bool nullGlobalSink();
  // </group>

  // Write any pending output (by default also the global sink).
  virtual void flush (Bool global=True);

  // Returns the id for this class...
  static String localId( );
  // Returns the id of the LogSink in use...
  String id( ) const;

private:

  // LsiIntermediate is a helper class to allow LogSinkInterface to implement
  // semantics that allow causing all classes accessing the log sink to be
  // aimed at a different sink object.  This used to be done by using an
  // odd "replace" method in CountedPtr; however, this is functionality is
  // being removed to CountedPtr as it is modernized so this class was
  // created to serve this narrow purpose.

  class LsiIntermediate {

  public:


      LsiIntermediate () : logSinkInterface_p (0) {}
      LsiIntermediate (LogSinkInterface * lsi) : logSinkInterface_p (lsi) {}
      ~LsiIntermediate () { delete logSinkInterface_p;}

      LogSinkInterface & operator* () { return * logSinkInterface_p;}
      LogSinkInterface * operator-> () { return logSinkInterface_p;}
      Bool operator! () const { return ! logSinkInterface_p;}

      void replace (LogSinkInterface * newLsi) { delete logSinkInterface_p; logSinkInterface_p = newLsi;}

  private:

      // Copy ctor and op= are private and not defined to prevent double-delete.

      LsiIntermediate (const LsiIntermediate &);
      LsiIntermediate & operator= (const LsiIntermediate &);

      LogSinkInterface * logSinkInterface_p;

  };

  // Prepare for postThenThrow function.
  void preparePostThenThrow(const LogMessage &message, const AipsError& x) ;

  // Create the global sink (attached to cerr). Always called using theirCallOnce.
  static void createGlobalSink();

  //# Data members.
  CountedPtr<LogSinkInterface> local_sink_p;
  static CountedPtr<LsiIntermediate> * global_sink_p;
<<<<<<< HEAD
  static Mutex &theirMutex( );
=======
  static CallOnce0 theirCallOnce;
>>>>>>> 04dc469a

  // The following is a reference to the global sink. It is created to
  // ensure that the global sink is not destroyed before the last local
  // reference to it is destroyed. This can happen if you have a static
  // LogSink (or LogIO).
  CountedPtr<LsiIntermediate> local_ref_to_global_p;
  Bool useGlobalSink_p;
};



} //# NAMESPACE CASACORE - END

#endif<|MERGE_RESOLUTION|>--- conflicted
+++ resolved
@@ -306,11 +306,7 @@
   //# Data members.
   CountedPtr<LogSinkInterface> local_sink_p;
   static CountedPtr<LsiIntermediate> * global_sink_p;
-<<<<<<< HEAD
-  static Mutex &theirMutex( );
-=======
   static CallOnce0 theirCallOnce;
->>>>>>> 04dc469a
 
   // The following is a reference to the global sink. It is created to
   // ensure that the global sink is not destroyed before the last local
