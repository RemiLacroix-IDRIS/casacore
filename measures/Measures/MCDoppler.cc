//# MCDoppler.cc: MDoppler conversion routines
//# Copyright (C) 1995,1996,1997,1998,2000,2018
//# Associated Universities, Inc. Washington DC, USA.
//#
//# This library is free software; you can redistribute it and/or modify it
//# under the terms of the GNU Library General Public License as published by
//# the Free Software Foundation; either version 2 of the License, or (at your
//# option) any later version.
//#
//# This library is distributed in the hope that it will be useful, but WITHOUT
//# ANY WARRANTY; without even the implied warranty of MERCHANTABILITY or
//# FITNESS FOR A PARTICULAR PURPOSE.  See the GNU Library General Public
//# License for more details.
//#
//# You should have received a copy of the GNU Library General Public License
//# along with this library; if not, write to the Free Software Foundation,
//# Inc., 675 Massachusetts Ave, Cambridge, MA 02139, USA.
//#
//# Correspondence concerning AIPS++ should be addressed as follows:
//#        Internet email: aips2-request@nrao.edu.
//#        Postal address: AIPS++ Project Office
//#                        National Radio Astronomy Observatory
//#                        520 Edgemont Road
//#                        Charlottesville, VA 22903-2475 USA
//#
//# $Id$

//# Includes
#include <casacore/measures/Measures/MCDoppler.h>

namespace casacore { //# NAMESPACE CASACORE - BEGIN

//# Statics
uInt MCDoppler::ToRef_p[N_Routes][3] = {
    {MDoppler::RADIO,	MDoppler::RATIO,	0},
    {MDoppler::Z,	MDoppler::RATIO,	0},
    {MDoppler::BETA,	MDoppler::RATIO,	0},
    {MDoppler::GAMMA,	MDoppler::RATIO,	0},
    {MDoppler::RATIO,	MDoppler::RADIO,	0},
    {MDoppler::RATIO,	MDoppler::Z,		0},
    {MDoppler::RATIO,	MDoppler::BETA,		0},
    {MDoppler::RATIO,	MDoppler::GAMMA,	0} };
uInt MCDoppler::FromTo_p[MDoppler::N_Types][MDoppler::N_Types];
<<<<<<< HEAD
bool MCDoppler_initializer::initialized = false;
=======
CallOnce0 MCDoppler::theirInitOnce;
>>>>>>> 04dc469a

//# Constructors
MCDoppler::MCDoppler() {
    theirInitOnce(doFillState);
}

//# Destructor
MCDoppler::~MCDoppler() {
  clearConvert();
}

//# Operators

//# Member functions

void MCDoppler::getConvert(MConvertBase &mc,
			   const MRBase &inref,
			   const MRBase &outref) {

  Int iin  = inref.getType();
  Int iout = outref.getType();
  Int tmp;
  while (iin != iout) {
    tmp = FromTo_p[iin][iout];
    iin = ToRef_p[tmp][1];
    mc.addMethod(tmp);
    initConvert(tmp, mc);
  }
}

void MCDoppler::clearConvert() {
}

//# Conversion routines
void MCDoppler::initConvert(uInt which, MConvertBase &mc) {

  if (False) initConvert(which, mc);	// Stop warning

  switch (which) {

  default:
    break;
  }
}

void MCDoppler::doConvert(MeasValue &in,
			  MRBase &inref,
			  MRBase &outref,
			  const MConvertBase &mc) {
  doConvert(*(MVDoppler*)&in,
	    inref, outref, mc);
}

void MCDoppler::doConvert(MVDoppler &in,
			  MRBase &inref,
			  MRBase &outref,
			  const MConvertBase &mc) {

  if (False) {inref.getType(); outref.getType(); } // to stop warning

  Double t = (Double) in;

  for (Int i=0; i<mc.nMethod(); i++) {

    switch (mc.getMethod(i)) {

    case RADIO_RATIO:
      t = 1- t;
      break;

    case Z_RATIO:
      t = 1.0/(t+1.0);
      break;

    case BETA_RATIO:
      t = sqrt((1.0-t)/(1.0+t));
      break;

    case GAMMA_RATIO:
      t = t*(1.0-sqrt(1.0-1.0/t/t));
      break;

    case RATIO_RADIO:
      t = 1.0- t;
      break;

    case RATIO_Z:
      t = 1.0/t -1.0;
      break;

    case RATIO_BETA:
      t = (1.0-t*t)/(1.0+t*t);
      break;

    case RATIO_GAMMA:
      t = (1.0+t*t)/2.0/t;
      break;

    default:
      break;
    } // switch
    in = t;
  } // for
}

String MCDoppler::showState() {
  theirInitOnce(doFillState);
  return MCBase::showState(MCDoppler::FromTo_p[0],
			   MDoppler::N_Types, MCDoppler::N_Routes,
			   MCDoppler::ToRef_p);
}

void MCDoppler::doFillState() {
  MDoppler::checkMyTypes();
  MCBase::makeState(FromTo_p[0],  MDoppler::N_Types, N_Routes, ToRef_p);
}

} //# NAMESPACE CASACORE - END<|MERGE_RESOLUTION|>--- conflicted
+++ resolved
@@ -41,11 +41,7 @@
     {MDoppler::RATIO,	MDoppler::BETA,		0},
     {MDoppler::RATIO,	MDoppler::GAMMA,	0} };
 uInt MCDoppler::FromTo_p[MDoppler::N_Types][MDoppler::N_Types];
-<<<<<<< HEAD
-bool MCDoppler_initializer::initialized = false;
-=======
 CallOnce0 MCDoppler::theirInitOnce;
->>>>>>> 04dc469a
 
 //# Constructors
 MCDoppler::MCDoppler() {
