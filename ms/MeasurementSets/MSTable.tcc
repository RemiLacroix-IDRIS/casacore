//# MSTable.cc:  the class that hold measurements from telescopes
//# Copyright (C) 1996,1997,2000,2001,2002
//# Associated Universities, Inc. Washington DC, USA.
//#
//# This library is free software; you can redistribute it and/or modify it
//# under the terms of the GNU Library General Public License as published by
//# the Free Software Foundation; either version 2 of the License, or (at your
//# option) any later version.
//#
//# This library is distributed in the hope that it will be useful, but WITHOUT
//# ANY WARRANTY; without even the implied warranty of MERCHANTABILITY or
//# FITNESS FOR A PARTICULAR PURPOSE.  See the GNU Library General Public
//# License for more details.
//#
//# You should have received a copy of the GNU Library General Public License
//# along with this library; if not, write to the Free Software Foundation,
//# Inc., 675 Massachusetts Ave, Cambridge, MA 02139, USA.
//#
//# Correspondence concerning AIPS++ should be addressed as follows:
//#        Internet email: aips2-request@nrao.edu.
//#        Postal address: AIPS++ Project Office
//#                        National Radio Astronomy Observatory
//#                        520 Edgemont Road
//#                        Charlottesville, VA 22903-2475 USA
//#
//# $Id$

#ifndef MS_MSTABLE_TCC
#define MS_MSTABLE_TCC

#include <casacore/ms/MeasurementSets/MSTable.h>
#include <casacore/ms/MeasurementSets/MSTableImpl.h>
#include <casacore/tables/Tables/TableRecord.h>

namespace casacore { //# NAMESPACE CASACORE - BEGIN


template <class MSEnum> 
MSTable<MSEnum>::MSTable()
{}

template <class MSEnum> 
MSTable<MSEnum>::MSTable(const String &tableName, 
                         Table::TableOption option) 
    : Table(tableName, option)
{}

template <class MSEnum> 
MSTable<MSEnum>::MSTable(const String &tableName, 
                         const TableLock& lockOptions,
                         Table::TableOption option) 
    : Table(tableName, lockOptions, option)
{}

template <class MSEnum> 
MSTable<MSEnum>::MSTable(const String& tableName, 
                         const String &tableDescName,
                         Table::TableOption option)
    : Table(tableName, tableDescName, option)
{}

template <class MSEnum> 
MSTable<MSEnum>::MSTable(const String& tableName, 
                         const String &tableDescName,
                         const TableLock& lockOptions,
                         Table::TableOption option)
    : Table(tableName, tableDescName, lockOptions, option)
{}

template <class MSEnum> 
MSTable<MSEnum>::MSTable(SetupNewTable &newTab, uInt nrrow,
                         Bool initialize)
    : Table(MSTableImpl::setupCompression(newTab),
	    nrrow, initialize)
{}

template <class MSEnum> 
MSTable<MSEnum>::MSTable(SetupNewTable &newTab,
                         const TableLock& lockOptions,
                         uInt nrrow,  Bool initialize)
    : Table(MSTableImpl::setupCompression(newTab),
	    lockOptions, nrrow, initialize)
{}

<<<<<<< HEAD
#ifdef HAVE_MPI
template <class ColEnum, class KeyEnum>
MSTable<ColEnum,KeyEnum>::MSTable(MPI_Comm comm,
				  SetupNewTable &newTab, uInt nrrow,
				  Bool initialize)
    : Table(comm, MSTableImpl::setupCompression(newTab),
	    nrrow, initialize)
{}

template <class ColEnum, class KeyEnum>
MSTable<ColEnum,KeyEnum>::MSTable(MPI_Comm comm,
				  SetupNewTable &newTab,
				  const TableLock& lockOptions,
				  uInt nrrow,  Bool initialize)
    : Table(comm, MSTableImpl::setupCompression(newTab),
	    lockOptions, nrrow, initialize)
{}
#endif // HAVE_MPI

template <class ColEnum, class KeyEnum> 
MSTable<ColEnum,KeyEnum>::MSTable(const Table &table)
=======
template <class MSEnum> 
MSTable<MSEnum>::MSTable(const Table &table)
>>>>>>> 7c9a5b32
    : Table(table)
{}

template <class MSEnum> 
MSTable<MSEnum>::MSTable(const MSTable<MSEnum> &other)
    : Table(other)
{}

template <class MSEnum> 
MSTable<MSEnum>::~MSTable()
{}

template <class MSEnum> 
MSTable<MSEnum>& MSTable<MSEnum>::
operator=(const MSTable<MSEnum>& other)
{
    if (this != &other) Table::operator=(other);
    return *this;
}


template <class MSEnum> 
MSTableMaps& MSTable<MSEnum>::getMaps()
{
  // Create the static and fill it.
  // Note that C++11 guarantees that it is called once and is thread-safe.
  static MSTableMaps maps(MSTableImpl::initMaps(static_cast<MSEnum*>(0)));
  return maps;
}

template <class MSEnum> 
const String& MSTable<MSEnum>::columnName(MSTable<MSEnum>::ColEnum which)
{ 
  return getMaps().columnMap_p.at(which); 
}

template <class MSEnum> 
typename MSTable<MSEnum>::ColEnum MSTable<MSEnum>::columnType(const String &name)
{ return ColEnum(getMaps().columnType(name)); }

template <class MSEnum> 
DataType MSTable<MSEnum>::columnDataType(MSTable<MSEnum>::ColEnum which)
{ return DataType(getMaps().colDTypeMap_p.at(which)); }

template <class MSEnum> 
const String& MSTable<MSEnum>::columnStandardComment(MSTable<MSEnum>::ColEnum which)
{ return getMaps().colCommentMap_p.at(which); }
template <class MSEnum> 

const String& MSTable<MSEnum>::columnUnit(MSTable<MSEnum>::ColEnum which)
{ return getMaps().colUnitMap_p.at(which); }

template <class MSEnum> 
const String& MSTable<MSEnum>::columnMeasureType(MSTable<MSEnum>::ColEnum which)
{ return getMaps().colMeasureTypeMap_p.at(which); }

template <class MSEnum> 
const String& MSTable<MSEnum>::keywordName(MSTable<MSEnum>::KeyEnum which)
{ return getMaps().keywordMap_p.at(which); }

template <class MSEnum> 
typename MSTable<MSEnum>::KeyEnum MSTable<MSEnum>::keywordType(const String &name)
{ return KeyEnum(getMaps().keywordType(name)); }

template <class MSEnum> 
DataType MSTable<MSEnum>::keywordDataType(MSTable<MSEnum>::KeyEnum which)
{ return DataType(getMaps().keyDTypeMap_p.at(which)); }

template <class MSEnum> 
const String& MSTable<MSEnum>::keywordStandardComment(MSTable<MSEnum>::KeyEnum which)
{ return getMaps().keyCommentMap_p.at(which); }

template <class MSEnum> 
Bool MSTable<MSEnum>::isColumn(MSTable<MSEnum>::ColEnum which) const
{ return tableDesc().isColumn(columnName(which)); }

template <class MSEnum> 
Bool MSTable<MSEnum>::isColumnWritable(MSTable<MSEnum>::ColEnum which) const
{ return Table::isColumnWritable(columnName(which)); }

template <class MSEnum> 
Bool MSTable<MSEnum>::isKeyword(MSTable<MSEnum>::KeyEnum which) const
{ return keywordSet().isDefined(keywordName(which)); }

template <class MSEnum> 
Bool MSTable<MSEnum>::isScalar(MSTable<MSEnum>::ColEnum which) const
{ return tableDesc().columnDesc(columnName(which)).isScalar(); }

template <class MSEnum> 
Bool MSTable<MSEnum>::isArray(MSTable<MSEnum>::ColEnum which) const
{ return tableDesc().columnDesc(columnName(which)).isArray(); }

template <class MSEnum> 
const String& MSTable<MSEnum>::unit(const String& which) const
{ return tableDesc().columnDesc(which).keywordSet().
    asArrayString("QuantumUnits")(IPosition(1,0)); }

template <class MSEnum> 
void MSTable<MSEnum>::addColumnToDesc(TableDesc &td, MSTable<MSEnum>::ColEnum which,
                                      Int ndim, const String& refCol)
{
    MSTableImpl::addColumnToDesc(td,columnName(which),columnDataType(which),
				 columnStandardComment(which),
				 columnUnit(which),
				 columnMeasureType(which),
				 ndim,IPosition(),0,refCol);
}

template <class MSEnum> 
void MSTable<MSEnum>::addColumnToDesc(TableDesc &td, MSTable<MSEnum>::ColEnum which,
                                      const IPosition& shape,
                                      ColumnDesc::Option option,
                                      const String& refCol)
{
    MSTableImpl::addColumnToDesc(td,columnName(which),columnDataType(which),
				 columnStandardComment(which),
				 columnUnit(which),
				 columnMeasureType(which),
				 -1,shape,option,refCol);
}

template <class MSEnum> 
void MSTable<MSEnum>::addColumnToDesc(MSTableMaps& maps, MSTable<MSEnum>::ColEnum which,
                                      Int ndim, const String& refCol)
{
  MSTableImpl::addColumnToDesc(maps.requiredTD_p,
                               columnName(maps, which),
                               columnDataType(maps, which),
                               columnStandardComment(maps, which),
                               columnUnit(maps, which),
                               columnMeasureType(maps, which),
                               ndim, IPosition(), 0, refCol);
}

template <class MSEnum> 
void MSTable<MSEnum>::addColumnToDesc(MSTableMaps& maps, MSTable<MSEnum>::ColEnum which,
                                      const IPosition& shape,
                                      ColumnDesc::Option option,
                                      const String& refCol)
{
  MSTableImpl::addColumnToDesc(maps.requiredTD_p,
                               columnName(maps, which),
                               columnDataType(maps, which),
                               columnStandardComment(maps, which),
                               columnUnit(maps, which),
                               columnMeasureType(maps, which),
                               -1, shape, option, refCol);
}

template <class MSEnum> 
void MSTable<MSEnum>::addKeyToDesc(TableDesc& td, MSTable<MSEnum>::KeyEnum key)
{
    MSTableImpl::addKeyToDesc(td,keywordName(key),keywordDataType(key),
			      keywordStandardComment(key));
}

template <class MSEnum> 
void MSTable<MSEnum>::addKeyToDesc(MSTableMaps& maps, MSTable<MSEnum>::KeyEnum key)
{
  MSTableImpl::addKeyToDesc(maps.requiredTD_p,
                            keywordName(maps, key),
                            keywordDataType(maps, key),
                            keywordStandardComment(maps, key));
}

template <class MSEnum> 
void MSTable<MSEnum>::addColumnCompression (TableDesc& td,
                                            MSTable<MSEnum>::ColEnum which,
                                            Bool autoScale,
                                            const String& type)
{
    MSTableImpl::addColumnCompression (td, columnName(which), autoScale, type);
}

template <class MSEnum> 
void MSTable<MSEnum>::colMapDef(MSTableMaps& maps,
                                MSTable<MSEnum>::ColEnum col,
                                const String& colName,
                                DataType colType,
                                const String& colComment,
                                const String& colUnit,
                                const String& colMeasureType)
{
    MSTableImpl::colMapDef(maps.columnMap_p, maps.colDTypeMap_p, maps.colCommentMap_p,
			   maps.colUnitMap_p, maps.colMeasureTypeMap_p,
                           col,colName,colType,colComment,colUnit,colMeasureType);
}

template <class MSEnum> 
void MSTable<MSEnum>::keyMapDef(MSTableMaps& maps,
                                MSTable<MSEnum>::KeyEnum key,
                                const String& keyName,
                                DataType keyType,
                                const String& keyComment)
{
    MSTableImpl::keyMapDef(maps.keywordMap_p, maps.keyDTypeMap_p, maps.keyCommentMap_p,
			   key,keyName,keyType,keyComment);
}

template <class MSEnum> 
Bool MSTable<MSEnum>::validate(const TableDesc& tabDesc)
{
  return MSTableImpl::validate(tabDesc, getMaps().requiredTD_p);
}
 
template <class MSEnum> 
Bool MSTable<MSEnum>::validate(const TableRecord& tabKeySet)
{
  return MSTableImpl::validate(tabKeySet, getMaps().requiredTD_p);
}

template <class MSEnum> 
const TableDesc& MSTable<MSEnum>::requiredTableDesc()
{
  return getMaps().requiredTD_p;
}

template <class MSEnum> 
Table MSTable<MSEnum>::referenceCopy(const String& newTableName, 
			        const Block<String>& writableColumns) const
{
    return MSTableImpl::referenceCopy(*this, newTableName, writableColumns);
}


} //# NAMESPACE CASACORE - END


#endif<|MERGE_RESOLUTION|>--- conflicted
+++ resolved
@@ -82,18 +82,17 @@
 	    lockOptions, nrrow, initialize)
 {}
 
-<<<<<<< HEAD
 #ifdef HAVE_MPI
-template <class ColEnum, class KeyEnum>
-MSTable<ColEnum,KeyEnum>::MSTable(MPI_Comm comm,
+template <class MSEnum>
+MSTable<MSENum>::MSTable(MPI_Comm comm,
 				  SetupNewTable &newTab, uInt nrrow,
 				  Bool initialize)
     : Table(comm, MSTableImpl::setupCompression(newTab),
 	    nrrow, initialize)
 {}
 
-template <class ColEnum, class KeyEnum>
-MSTable<ColEnum,KeyEnum>::MSTable(MPI_Comm comm,
+template <class MSEnum>
+MSTable<MSEnum>::MSTable(MPI_Comm comm,
 				  SetupNewTable &newTab,
 				  const TableLock& lockOptions,
 				  uInt nrrow,  Bool initialize)
@@ -102,12 +101,8 @@
 {}
 #endif // HAVE_MPI
 
-template <class ColEnum, class KeyEnum> 
-MSTable<ColEnum,KeyEnum>::MSTable(const Table &table)
-=======
 template <class MSEnum> 
 MSTable<MSEnum>::MSTable(const Table &table)
->>>>>>> 7c9a5b32
     : Table(table)
 {}
 
