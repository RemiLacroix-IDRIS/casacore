//# ISMColumn.h: A Column in the Incremental Storage Manager
//# Copyright (C) 1996,1997,1998,1999,2002
//# Associated Universities, Inc. Washington DC, USA.
//#
//# This library is free software; you can redistribute it and/or modify it
//# under the terms of the GNU Library General Public License as published by
//# the Free Software Foundation; either version 2 of the License, or (at your
//# option) any later version.
//#
//# This library is distributed in the hope that it will be useful, but WITHOUT
//# ANY WARRANTY; without even the implied warranty of MERCHANTABILITY or
//# FITNESS FOR A PARTICULAR PURPOSE.  See the GNU Library General Public
//# License for more details.
//#
//# You should have received a copy of the GNU Library General Public License
//# along with this library; if not, write to the Free Software Foundation,
//# Inc., 675 Massachusetts Ave, Cambridge, MA 02139, USA.
//#
//# Correspondence concerning AIPS++ should be addressed as follows:
//#        Internet email: aips2-request@nrao.edu.
//#        Postal address: AIPS++ Project Office
//#                        National Radio Astronomy Observatory
//#                        520 Edgemont Road
//#                        Charlottesville, VA 22903-2475 USA
//#
//# $Id$

#ifndef TABLES_ISMCOLUMN_H
#define TABLES_ISMCOLUMN_H


//# Includes
#include <casacore/casa/aips.h>
#include <casacore/tables/DataMan/StManColumnBase.h>
#include <casacore/tables/DataMan/ISMBase.h>
#include <casacore/casa/Arrays/IPosition.h>
#include <casacore/casa/Containers/Block.h>
#include <casacore/casa/Utilities/Compare.h>
#include <casacore/casa/OS/Conversion.h>

namespace casacore { //# NAMESPACE CASACORE - BEGIN

//# Forward declarations
class ISMBucket;


// <summary>
// A Column in the Incremental Storage Manager.
// </summary>

// <use visibility=local>

// <reviewed reviewer="UNKNOWN" date="before2004/08/25" tests="">
// </reviewed>

// <prerequisite>
//# Classes you should understand before using this one.
//   <li> <linkto class=ISMBase>ISMBase</linkto>
// </prerequisite>

// <etymology>
// ISMColumn represents a Column in the Incremental Storage Manager.
// </etymology>

// <synopsis>
// ISMColumn handles the access to a column containing scalars or direct
// arrays of the various data types. It uses class <linkto class=ISMBucket>
// ISMBucket</linkto> to get and put the data into the correct bucket.
// When the value does not fit in the bucket, the bucket is split
// and the new bucket is added to the storage manager.
// <p>
// The object maintains a variable indicating the last row ever put.
// This is used to decide if a put of a value is valid until the
// end of the table or for that one row only. In this way it does not
// make any difference if rows are added before or after a value is put
// <br>
// A value put before or at the last row ever put will only affect that
// one row. The rows before and after it keep their original value. If
// needed that value is copied.
// <p>
// To optimize (especially sequential) access to the column, ISMColumn
// maintains the last value gotten and the rows for which it is valid.
// In this way a get does not need to access the data in the bucket.
// <p>
// ISMColumn use the static conversion functions in the
// <linkto class=Conversion>Conversion</linkto> framework to
// get/put the data in external format (be it canonical or local).
// Most data types are fixed length, but some are variable length
// (e.g. String). In external format variable length data is preceeded
// by its total length (which includes the length itself). This makes
// it possible to get the length of a data value without having to
// interpret it, which is easy when (re)moving a value. For this reason
// ISMColumn contains its own conversion functions for Strings.
// <p>
// ISMColumn also acts as the base class for more specialized ISM
// column classes (i.e. <linkto class=ISMIndColumn>ISMIndColumn</linkto>
// for indirect columns).
// In this way <linkto class=ISMBase>ISMBase</linkto> can hold a
// block of <src>ISMColumn*</src> for any column. Furthermore
// <src>ISMColumn</src> contains the hooks to allow a derived class
// to use other ISMColumn functions (e.g. there are "action" functions
// for a derived class to react on the duplication or removal of
// a data value (e.g. due to a bucket split).
// </synopsis> 

// <motivation>
// ISMColumn encapsulates all operations on an ISM Column.
// </motivation>

//# <todo asof="$DATE:$">
//# A List of bugs, limitations, extensions or planned refinements.
//# </todo>


class ISMColumn : public StManColumnBase
{
public:
    // Create a ISMColumn object with the given parent.
    // It initializes the various variables.
    // It keeps the pointer to its parent (but does not own it).
    ISMColumn (ISMBase* parent, int dataType, uInt colnr);

    ~ISMColumn();

    // Set the shape of an array in the column.
    virtual void setShapeColumn (const IPosition& shape);

    // Get the dimensionality of the item in the given row.
    // This is the same for all rows.
    virtual uInt ndim (rownr_t rownr);

    // Get the shape of the array in the given row.
    // This is the same for all rows.
    virtual IPosition shape (rownr_t rownr);

    // Let the column object initialize itself for a newly created table.
    // This is meant for a derived class.
    virtual void doCreate (ISMBucket*);

    // Let the column object initialize itself for an existing table.
    virtual void getFile (rownr_t nrrow);

    // Flush and optionally fsync the data.
    // This is meant for a derived class.
    virtual Bool flush (rownr_t nrrow, Bool fsync);

    // Resync the storage manager with the new file contents.
    // It resets the last rownr put.
    void resync (rownr_t nrrow);

    // Let the column reopen its data files for read/write access.
    virtual void reopenRW();

    // Get a scalar value in the given row.
    // <group>
    virtual void getBool     (rownr_t rownr, Bool* dataPtr);
    virtual void getuChar    (rownr_t rownr, uChar* dataPtr);
    virtual void getShort    (rownr_t rownr, Short* dataPtr);
    virtual void getuShort   (rownr_t rownr, uShort* dataPtr);
    virtual void getInt      (rownr_t rownr, Int* dataPtr);
    virtual void getuInt     (rownr_t rownr, uInt* dataPtr);
    virtual void getInt64    (rownr_t rownr, Int64* dataPtr);
    virtual void getfloat    (rownr_t rownr, float* dataPtr);
    virtual void getdouble   (rownr_t rownr, double* dataPtr);
    virtual void getComplex  (rownr_t rownr, Complex* dataPtr);
    virtual void getDComplex (rownr_t rownr, DComplex* dataPtr);
    virtual void getString   (rownr_t rownr, String* dataPtr);
    // </group>

    // Put a scalar value in the given row.
    // <group>
    virtual void putBool     (rownr_t rownr, const Bool* dataPtr);
    virtual void putuChar    (rownr_t rownr, const uChar* dataPtr);
    virtual void putShort    (rownr_t rownr, const Short* dataPtr);
    virtual void putuShort   (rownr_t rownr, const uShort* dataPtr);
    virtual void putInt      (rownr_t rownr, const Int* dataPtr);
    virtual void putuInt     (rownr_t rownr, const uInt* dataPtr);
    virtual void putInt64    (rownr_t rownr, const Int64* dataPtr);
    virtual void putfloat    (rownr_t rownr, const float* dataPtr);
    virtual void putdouble   (rownr_t rownr, const double* dataPtr);
    virtual void putComplex  (rownr_t rownr, const Complex* dataPtr);
    virtual void putDComplex (rownr_t rownr, const DComplex* dataPtr);
    virtual void putString   (rownr_t rownr, const String* dataPtr);
    // </group>

    // Get the scalar values in the entire column.
    // The buffer pointed to by dataPtr has to have the correct length.
    // (which is guaranteed by the ScalarColumn getColumn function).
    virtual void getScalarColumnV (ArrayBase& dataPtr);

    // Put the scalar values into the entire column.
    // The buffer pointed to by dataPtr has to have the correct length.
    // (which is guaranteed by the ScalarColumn putColumn function).
    virtual void putScalarColumnV (const ArrayBase& dataPtr);

    // Get the scalar values in some cells of the column.
    // The buffer pointed to by dataPtr has to have the correct length.
    // (which is guaranteed by the ScalarColumn getColumnCells function).
    virtual void getScalarColumnCellsV (const RefRows& rownrs,
                                        ArrayBase& dataPtr);

    // Get an array value in the given row.
    virtual void getArrayV (rownr_t rownr, ArrayBase& dataPtr);

    // Put an array value in the given row.
    virtual void putArrayV (rownr_t rownr, const ArrayBase& dataPtr);

    // Add (newNrrow-oldNrrow) rows to the column and initialize
    // the new rows when needed.
    virtual void addRow (rownr_t newNrrow, rownr_t oldNrrow);

    // Remove the given row in the bucket from the column.
    void remove (rownr_t bucketRownr, ISMBucket* bucket, rownr_t bucketNrrow,
		 rownr_t newNrrow);

    // Get the function needed to read/write a uInt and rownr from/to
    // external format. This is used by other classes to read the length
    // of a variable data value.
    // <group>
    static Conversion::ValueFunction* getReaduInt   (Bool asCanonical);
    static Conversion::ValueFunction* getReadRownr  (Bool asCanonical);
    static Conversion::ValueFunction* getWriteuInt  (Bool asCanonical);
    static Conversion::ValueFunction* getWriteRownr (Bool asCanonical);
    // </group>

    // Give a derived class the opportunity to react on the duplication
    // of a value. It is used by ISMIndColumn.
    virtual void handleCopy (rownr_t rownr, const char* value);

    // Give a derived class the opportunity to react on the removal
    // of a value. It is used by ISMIndColumn.
    virtual void handleRemove (rownr_t rownr, const char* value);

    // Get the fixed length of the data value in a cell of this column
    // (0 = variable length).
    uInt getFixedLength() const;

    // Get the nr of elements in this data value.
    uInt nelements() const;


protected:
    // Test if the last value is invalid for this row.
<<<<<<< HEAD
    int isLastValueInvalid (Int64 rownr) const;
=======
    Bool isLastValueInvalid (uInt rownr);
>>>>>>> 7552442e

    // Get the value for this row.
    // Set the cache if the flag is set.
    void getValue (rownr_t rownr, void* value, Bool setCache);

    // Put the value for this row.
    void putValue (rownr_t rownr, const void* value);

    //# Declare member variables.
    // Pointer to the parent storage manager.
    ISMBase*          stmanPtr_p;
    // Length of column cell value in storage format (0 = variable length).
    // If 0, the value is always preceeded by a uInt giving the length.
    uInt              fixedLength_p;
    // Column sequence number of this column.
    uInt              colnr_p;
    // The shape of the column.
    IPosition         shape_p;
    // Number of elements in a value for this column.
    uInt              nrelem_p;
    // Number of values to be copied.
    // Normally this is nrelem_p, but for complex types it is 2*nrelem_p.
    // When local format is used, it is the number of bytes.
    uInt              nrcopy_p;
    // Cache for interval for which last value read is valid.
    // The last value is valid for startRow_p till endRow_p (inclusive).
<<<<<<< HEAD
    Int64             startRow_p;
    Int64             endRow_p;
=======
    uInt              startRow_p;
    uInt              endRow_p;
>>>>>>> 7552442e
    void*             lastValue_p;
    // The last row for which a value has been put.
    rownr_t           lastRowPut_p;
    // The size of the data type in local format.
    uInt              typeSize_p;
    // Pointer to a convert function for writing.
    Conversion::ValueFunction* writeFunc_p;
    // Pointer to a convert function for reading.
    Conversion::ValueFunction* readFunc_p;
    // Pointer to a compare function.
    ObjCompareFunc*   compareFunc_p;


private:
    // Forbid copy constructor.
    ISMColumn (const ISMColumn&);

    // Forbid assignment.
    ISMColumn& operator= (const ISMColumn&);

    // Initialize part of the object.
    // It is used by doCreate and getFile.
    void init();

    // Clear the object (used by destructor and init).
    void clear();

    // Put the value in all buckets from the given row on.
    void putFromRow (rownr_t rownr, const char* data, uInt lenData);

    // Put a data value into the bucket.
    // When it is at the first row of the bucket, it replaces the value.
    // Otherwise it is added.
    void putData (ISMBucket* bucket, rownr_t bucketStartRow,
		  rownr_t bucketNrrow, rownr_t bucketRownr,
		  const char* data, uInt lenData,
		  Bool afterLastRow, Bool canSplit);

    // Replace a value at the given offset in the bucket.
    // If the bucket is too small, it will be split (if allowed).
    void replaceData (ISMBucket* bucket, rownr_t bucketStartRow,
		      rownr_t bucketNrrow, rownr_t bucketRownr, uInt& offset,
		      const char* data, uInt lenData, Bool canSplit = True);

    // Add a value at the given index in the bucket.
    // If the bucket is too small, it will be split (if allowed).
    Bool addData (ISMBucket* bucket, rownr_t bucketStartRow,
		  rownr_t bucketNrrow, rownr_t bucketRownr, uInt inx,
		  const char* data, uInt lenData,
		  Bool afterLastRow = False, Bool canSplit = True);

    // Handle the duplicated values after a bucket split.
    void handleSplit (ISMBucket& bucket, const Block<Bool>& duplicated);

    // Compare the values.
    virtual Bool compareValue (const void* val1, const void* val2) const;

    // Handle a String in copying to/from external format.
    // <group>
    static size_t fromString (void* out, const void* in, size_t n,
                              Conversion::ValueFunction* writeLeng);
    static size_t toString (void* out, const void* in, size_t n,
                            Conversion::ValueFunction* readLeng);
    static size_t writeStringBE (void* out, const void* in, size_t n);
    static size_t readStringBE (void* out, const void* in, size_t n);
    static size_t writeStringLE (void* out, const void* in, size_t n);
    static size_t readStringLE (void* out, const void* in, size_t n);
    // </group>

    void getScaCol (Vector<Bool>&);
    void getScaCol (Vector<uChar>&);
    void getScaCol (Vector<Short>&);
    void getScaCol (Vector<uShort>&);
    void getScaCol (Vector<Int>&);
    void getScaCol (Vector<uInt>&);
    void getScaCol (Vector<Int64>&);
    void getScaCol (Vector<float>&);
    void getScaCol (Vector<double>&);
    void getScaCol (Vector<Complex>&);
    void getScaCol (Vector<DComplex>&);
    void getScaCol (Vector<String>&);

    void getScaColCells (const RefRows&, Vector<Bool>&);
    void getScaColCells (const RefRows&, Vector<uChar>&);
    void getScaColCells (const RefRows&, Vector<Short>&);
    void getScaColCells (const RefRows&, Vector<uShort>&);
    void getScaColCells (const RefRows&, Vector<Int>&);
    void getScaColCells (const RefRows&, Vector<uInt>&);
    void getScaColCells (const RefRows&, Vector<Int64>&);
    void getScaColCells (const RefRows&, Vector<float>&);
    void getScaColCells (const RefRows&, Vector<double>&);
    void getScaColCells (const RefRows&, Vector<Complex>&);
    void getScaColCells (const RefRows&, Vector<DComplex>&);
    void getScaColCells (const RefRows&, Vector<String>&);

    void putScaCol (const Vector<Bool>&);
    void putScaCol (const Vector<uChar>&);
    void putScaCol (const Vector<Short>&);
    void putScaCol (const Vector<uShort>&);
    void putScaCol (const Vector<Int>&);
    void putScaCol (const Vector<uInt>&);
    void putScaCol (const Vector<Int64>&);
    void putScaCol (const Vector<float>&);
    void putScaCol (const Vector<double>&);
    void putScaCol (const Vector<Complex>&);
    void putScaCol (const Vector<DComplex>&);
    void putScaCol (const Vector<String>&);
};


<<<<<<< HEAD
  inline int ISMColumn::isLastValueInvalid (Int64 rownr) const
=======
inline Bool ISMColumn::isLastValueInvalid (uInt rownr)
>>>>>>> 7552442e
{
    // Compare with cache, because that might be invalidated by Table::unlock
    // while startRow_p and endRow_p are still fine.
    return rownr < startRow_p  ||  rownr > endRow_p;
}

inline uInt ISMColumn::getFixedLength() const
{
    return fixedLength_p;
}

inline uInt ISMColumn::nelements() const
{
    return nrelem_p;
}



} //# NAMESPACE CASACORE - END

#endif<|MERGE_RESOLUTION|>--- conflicted
+++ resolved
@@ -241,11 +241,7 @@
 
 protected:
     // Test if the last value is invalid for this row.
-<<<<<<< HEAD
-    int isLastValueInvalid (Int64 rownr) const;
-=======
-    Bool isLastValueInvalid (uInt rownr);
->>>>>>> 7552442e
+    Bool isLastValueInvalid (rownr_t rownr);
 
     // Get the value for this row.
     // Set the cache if the flag is set.
@@ -272,13 +268,8 @@
     uInt              nrcopy_p;
     // Cache for interval for which last value read is valid.
     // The last value is valid for startRow_p till endRow_p (inclusive).
-<<<<<<< HEAD
-    Int64             startRow_p;
-    Int64             endRow_p;
-=======
-    uInt              startRow_p;
-    uInt              endRow_p;
->>>>>>> 7552442e
+    rownr_t           startRow_p;
+    rownr_t           endRow_p;
     void*             lastValue_p;
     // The last row for which a value has been put.
     rownr_t           lastRowPut_p;
@@ -389,14 +380,8 @@
 };
 
 
-<<<<<<< HEAD
-  inline int ISMColumn::isLastValueInvalid (Int64 rownr) const
-=======
-inline Bool ISMColumn::isLastValueInvalid (uInt rownr)
->>>>>>> 7552442e
+inline Bool ISMColumn::isLastValueInvalid (rownr_t rownr)
 {
-    // Compare with cache, because that might be invalidated by Table::unlock
-    // while startRow_p and endRow_p are still fine.
     return rownr < startRow_p  ||  rownr > endRow_p;
 }
 
