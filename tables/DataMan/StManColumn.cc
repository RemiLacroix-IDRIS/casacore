--- conflicted
+++ resolved
@@ -44,63 +44,6 @@
 StManColumn::~StManColumn()
 {}
 
-<<<<<<< HEAD
-int StManColumn::dataType() const
-    { return dtype_p; }
-
-
-//# Accessing an entire column is by default possible for scalars.
-Bool StManColumn::canAccessScalarColumn (Bool& reask) const
-{
-    reask = False;
-    return True;
-}
-
-//# Accessing column cells is possible for scalars and arrays.
-Bool StManColumn::canAccessScalarColumnCells (Bool& reask) const
-{
-    reask = False;
-    return True;
-}
-Bool StManColumn::canAccessArrayColumnCells (Bool& reask) const
-{
-    reask = False;
-    return True;
-}
-
-
-Bool StManColumn::isNativeDataType (int dtype)
-{
-    switch (dtype) {
-    case TpBool:
-    case TpUChar:
-    case TpShort:
-    case TpUShort:
-    case TpInt:
-    case TpUInt:
-    case TpInt64:
-    case TpFloat:
-    case TpDouble:
-    case TpComplex:
-    case TpDComplex:
-    case TpString:
-    case TpArrayBool:
-    case TpArrayUChar:
-    case TpArrayShort:
-    case TpArrayUShort:
-    case TpArrayInt:
-    case TpArrayUInt:
-    case TpArrayInt64:
-    case TpArrayFloat:
-    case TpArrayDouble:
-    case TpArrayComplex:
-    case TpArrayDComplex:
-    case TpArrayString:
-	return True;
-    }
-    return False;
-}
-=======
 // The following takes care of backward compatibility for external storage managers.
 // It maps the get/putXX functions taking rownr_t to the old get/putXXV taking uInt.
 // As before the default get/putXXV implementations throw a 'not implemented' exception.
@@ -125,7 +68,6 @@
 STMANCOLUMN_GETPUT_SCALAR(Complex,ComplexV)
 STMANCOLUMN_GETPUT_SCALAR(DComplex,DComplexV)
 STMANCOLUMN_GETPUT_SCALAR(String,StringV)
->>>>>>> d5f0a464
 
 
 //# Call the correct getScalarColumnX function depending on the data type.
@@ -151,7 +93,7 @@
 	getScalarColumnuIntV (static_cast<Vector<uInt>*>(&dataPtr));
 	break;
     case TpInt64:
-	getScalarColumnInt64V ((Vector<Int64>*)dataPtr);
+      getScalarColumnInt64V (static_cast<Vector<Int64>*>(&dataPtr));
 	break;
     case TpFloat:
 	getScalarColumnfloatV (static_cast<Vector<float>*>(&dataPtr));
@@ -196,7 +138,7 @@
 	putScalarColumnuIntV (static_cast<const Vector<uInt>*>(&dataPtr));
 	break;
     case TpInt64:
-	putScalarColumnInt64V ((const Vector<Int64>*)dataPtr);
+	putScalarColumnInt64V (static_cast<const Vector<Int64>*>(&dataPtr));
 	break;
     case TpFloat:
 	putScalarColumnfloatV (static_cast<const Vector<float>*>(&dataPtr));
@@ -242,7 +184,7 @@
 	getScalarColumnCellsuIntV (rownrs, static_cast<Vector<uInt>*>(&dataPtr));
 	break;
     case TpInt64:
-	getScalarColumnCellsInt64V (rownrs, (Vector<Int64>*)dataPtr);
+	getScalarColumnCellsInt64V (rownrs, static_cast<Vector<Int64>*>(&dataPtr));
 	break;
     case TpFloat:
 	getScalarColumnCellsfloatV (rownrs, static_cast<Vector<float>*>(&dataPtr));
@@ -288,7 +230,7 @@
 	putScalarColumnCellsuIntV (rownrs, static_cast<const Vector<uInt>*>(&dataPtr));
 	break;
     case TpInt64:
-	putScalarColumnCellsInt64V (rownrs, (const Vector<Int64>*)dataPtr);
+	putScalarColumnCellsInt64V (rownrs, static_cast<const Vector<Int64>*>(&dataPtr));
 	break;
     case TpFloat:
 	putScalarColumnCellsfloatV (rownrs, static_cast<const Vector<float>*>(&dataPtr));
@@ -309,89 +251,6 @@
 	throw (DataManInvDT ("StManColumn::putScalarColumnCells"));
     }
 }
-
-<<<<<<< HEAD
-//# Call the correct getBlockX function depending on the data type.
-uInt StManColumn::getBlockV (uInt rownr, uInt nrmax, void* dataPtr)
-{
-    switch (dtype_p) {
-    case TpBool:
-	return getBlockBoolV (rownr, nrmax, (Bool*)dataPtr);
-    case TpUChar:
-	return getBlockuCharV (rownr, nrmax, (uChar*)dataPtr);
-    case TpShort:
-	return getBlockShortV (rownr, nrmax, (Short*)dataPtr);
-    case TpUShort:
-	return getBlockuShortV (rownr, nrmax, (uShort*)dataPtr);
-    case TpInt:
-	return getBlockIntV (rownr, nrmax, (Int*)dataPtr);
-    case TpUInt:
-	return getBlockuIntV (rownr, nrmax, (uInt*)dataPtr);
-    case TpInt64:
-	return getBlockInt64V (rownr, nrmax, (Int64*)dataPtr);
-    case TpFloat:
-	return getBlockfloatV (rownr, nrmax, (float*)dataPtr);
-    case TpDouble:
-	return getBlockdoubleV (rownr, nrmax, (double*)dataPtr);
-    case TpComplex:
-	return getBlockComplexV (rownr, nrmax, (Complex*)dataPtr);
-    case TpDComplex:
-	return getBlockDComplexV (rownr, nrmax, (DComplex*)dataPtr);
-    case TpString:
-	return getBlockStringV (rownr, nrmax, (String*)dataPtr);
-    default:
-	throw (DataManInvDT ("StManColumn::getBlock"));
-    }
-    // NOTREACHED - to shut up a warning message
-    return 0;
-}
-
-//# Call the correct putBlockX function depending on the data type.
-void StManColumn::putBlockV (uInt rownr, uInt nrmax, const void* dataPtr)
-{
-    switch (dtype_p) {
-    case TpBool:
-	putBlockBoolV (rownr, nrmax, (const Bool*)dataPtr);
-	break;
-    case TpUChar:
-	putBlockuCharV (rownr, nrmax, (const uChar*)dataPtr);
-	break;
-    case TpShort:
-	putBlockShortV (rownr, nrmax, (const Short*)dataPtr);
-	break;
-    case TpUShort:
-	putBlockuShortV (rownr, nrmax, (const uShort*)dataPtr);
-	break;
-    case TpInt:
-	putBlockIntV (rownr, nrmax, (const Int*)dataPtr);
-	break;
-    case TpUInt:
-	putBlockuIntV (rownr, nrmax, (const uInt*)dataPtr);
-	break;
-    case TpInt64:
-	putBlockInt64V (rownr, nrmax, (const Int64*)dataPtr);
-	break;
-    case TpFloat:
-	putBlockfloatV (rownr, nrmax, (const float*)dataPtr);
-	break;
-    case TpDouble:
-	putBlockdoubleV (rownr, nrmax, (const double*)dataPtr);
-	break;
-    case TpComplex:
-	putBlockComplexV (rownr, nrmax, (const Complex*)dataPtr);
-	break;
-    case TpDComplex:
-	putBlockDComplexV (rownr, nrmax, (const DComplex*)dataPtr);
-	break;
-    case TpString:
-	putBlockStringV (rownr, nrmax, (const String*)dataPtr);
-	break;
-    default:
-	throw (DataManInvDT ("StManColumn::putBlock"));
-    }
-}
-=======
->>>>>>> d5f0a464
 
 //# Call the correct getArrayX function depending on the data type.
 void StManColumn::getArrayV (rownr_t rownr, ArrayBase& dataPtr)
@@ -416,7 +275,7 @@
 	getArrayuIntV (rownr, static_cast<Array<uInt>*>(&dataPtr));
 	break;
     case TpInt64:
-	getArrayInt64V (rownr, (Array<Int64>*)dataPtr);
+	getArrayInt64V (rownr, static_cast<Array<Int64>*>(&dataPtr));
 	break;
     case TpFloat:
 	getArrayfloatV (rownr, static_cast<Array<float>*>(&dataPtr));
@@ -461,7 +320,7 @@
 	putArrayuIntV (rownr, static_cast<const Array<uInt>*>(&dataPtr));
 	break;
     case TpInt64:
-	putArrayInt64V (rownr, (const Array<Int64>*)dataPtr);
+	putArrayInt64V (rownr, static_cast<const Array<Int64>*>(&dataPtr));
 	break;
     case TpFloat:
 	putArrayfloatV (rownr, static_cast<const Array<float>*>(&dataPtr));
@@ -506,7 +365,7 @@
 	getSliceuIntV (rownr, ns, static_cast<Array<uInt>*>(&dataPtr));
 	break;
     case TpInt64:
-	getSliceInt64V (rownr, ns, (Array<Int64>*)dataPtr);
+	getSliceInt64V (rownr, ns, static_cast<Array<Int64>*>(&dataPtr));
 	break;
     case TpFloat:
 	getSlicefloatV (rownr, ns, static_cast<Array<float>*>(&dataPtr));
@@ -551,7 +410,7 @@
 	putSliceuIntV (rownr, ns, static_cast<const Array<uInt>*>(&dataPtr));
 	break;
     case TpInt64:
-	putSliceInt64V (rownr, ns, (const Array<Int64>*)dataPtr);
+	putSliceInt64V (rownr, ns, static_cast<const Array<Int64>*>(&dataPtr));
 	break;
     case TpFloat:
 	putSlicefloatV (rownr, ns, static_cast<const Array<float>*>(&dataPtr));
@@ -596,7 +455,7 @@
 	getArrayColumnuIntV (static_cast<Array<uInt>*>(&dataPtr));
 	break;
     case TpInt64:
-	getArrayColumnInt64V ((Array<Int64>*)dataPtr);
+	getArrayColumnInt64V (static_cast<Array<Int64>*>(&dataPtr));
 	break;
     case TpFloat:
 	getArrayColumnfloatV (static_cast<Array<float>*>(&dataPtr));
@@ -641,7 +500,7 @@
 	putArrayColumnuIntV (static_cast<const Array<uInt>*>(&dataPtr));
 	break;
     case TpInt64:
-	putArrayColumnInt64V ((const Array<Int64>*)dataPtr);
+	putArrayColumnInt64V (static_cast<const Array<Int64>*>(&dataPtr));
 	break;
     case TpFloat:
 	putArrayColumnfloatV (static_cast<const Array<float>*>(&dataPtr));
@@ -687,7 +546,7 @@
 	getArrayColumnCellsuIntV (rownrs, static_cast<Array<uInt>*>(&dataPtr));
 	break;
     case TpInt64:
-	getArrayColumnCellsInt64V (rownrs, (Array<Int64>*)dataPtr);
+	getArrayColumnCellsInt64V (rownrs, static_cast<Array<Int64>*>(&dataPtr));
 	break;
     case TpFloat:
 	getArrayColumnCellsfloatV (rownrs, static_cast<Array<float>*>(&dataPtr));
@@ -733,7 +592,7 @@
 	putArrayColumnCellsuIntV (rownrs, static_cast<const Array<uInt>*>(&dataPtr));
 	break;
     case TpInt64:
-	putArrayColumnCellsInt64V (rownrs, (const Array<Int64>*)dataPtr);
+	putArrayColumnCellsInt64V (rownrs, static_cast<const Array<Int64>*>(&dataPtr));
 	break;
     case TpFloat:
 	putArrayColumnCellsfloatV (rownrs, static_cast<const Array<float>*>(&dataPtr));
@@ -778,7 +637,7 @@
 	getColumnSliceuIntV (ns, static_cast<Array<uInt>*>(&dataPtr));
 	break;
     case TpInt64:
-	getColumnSliceInt64V (ns, (Array<Int64>*)dataPtr);
+	getColumnSliceInt64V (ns, static_cast<Array<Int64>*>(&dataPtr));
 	break;
     case TpFloat:
 	getColumnSlicefloatV (ns, static_cast<Array<float>*>(&dataPtr));
@@ -823,7 +682,7 @@
 	putColumnSliceuIntV (ns, static_cast<const Array<uInt>*>(&dataPtr));
 	break;
     case TpInt64:
-	putColumnSliceInt64V (ns, (const Array<Int64>*)dataPtr);
+	putColumnSliceInt64V (ns, static_cast<const Array<Int64>*>(&dataPtr));
 	break;
     case TpFloat:
 	putColumnSlicefloatV (ns, static_cast<const Array<float>*>(&dataPtr));
@@ -869,7 +728,7 @@
 	getColumnSliceCellsuIntV (rownrs, ns, static_cast<Array<uInt>*>(&dataPtr));
 	break;
     case TpInt64:
-	getColumnSliceCellsInt64V (rownrs, ns, (Array<Int64>*)dataPtr);
+	getColumnSliceCellsInt64V (rownrs, ns, static_cast<Array<Int64>*>(&dataPtr));
 	break;
     case TpFloat:
 	getColumnSliceCellsfloatV (rownrs, ns, static_cast<Array<float>*>(&dataPtr));
@@ -915,7 +774,7 @@
 	putColumnSliceCellsuIntV (rownrs, ns, static_cast<const Array<uInt>*>(&dataPtr));
 	break;
     case TpInt64:
-	putColumnSliceCellsInt64V (rownrs, ns, (const Array<Int64>*)dataPtr);
+	putColumnSliceCellsInt64V (rownrs, ns, static_cast<const Array<Int64>*>(&dataPtr));
 	break;
     case TpFloat:
 	putColumnSliceCellsfloatV (rownrs, ns, static_cast<const Array<float>*>(&dataPtr));
@@ -952,22 +811,7 @@
 void StManColumn::aips_name2(getArray,NM) (uInt, Array<T>*) \
     { throwInvalidOp("getArray" #NM); } \
 void StManColumn::aips_name2(putArray,NM) (uInt, const Array<T>*) \
-<<<<<<< HEAD
     { throwInvalidOp("putArray" #NM); } \
-void StManColumn::aips_name2(getSlice,NM) (uInt, const Slicer&, Array<T>*) \
-    { throwInvalidOp("getSlice" #NM); } \
-void StManColumn::aips_name2(putSlice,NM) (uInt, const Slicer&, const Array<T>*) \
-    { throwInvalidOp("putSlice" #NM); } \
-void StManColumn::aips_name2(getArrayColumn,NM) (Array<T>*) \
-    { throwInvalidOp("getArrayColumn" #NM); } \
-void StManColumn::aips_name2(putArrayColumn,NM) (const Array<T>*) \
-    { throwInvalidOp("putArrayColumn" #NM); } \
-void StManColumn::aips_name2(getColumnSlice,NM) (const Slicer&, Array<T>*) \
-    { throwInvalidOp("getColumnSlice" #NM); } \
-void StManColumn::aips_name2(putColumnSlice,NM) (const Slicer&, const Array<T>*) \
-    { throwInvalidOp("putColumnSlice" #NM); } \
-=======
-    { throwPutArray(); } \
 void StManColumn::aips_name2(getSlice,NM) (uInt rownr, const Slicer& slicer, \
                                            Array<T>* arr) \
     { getSliceBase (rownr, slicer, *arr); } \
@@ -984,7 +828,6 @@
 void StManColumn::aips_name2(putColumnSlice,NM) (const Slicer& slicer, \
                                                  const Array<T>* arr) \
     { putColumnSliceBase (slicer, *arr); } \
->>>>>>> d5f0a464
 void StManColumn::aips_name2(getScalarColumnCells,NM) \
                                              (const RefRows& rownrs, \
 					      Vector<T>* values) \
