//# VirtArrCol.tcc: Base virtual column data manager class
//# Copyright (C) 1994,1995,1996,1999,2000
//# Associated Universities, Inc. Washington DC, USA.
//#
//# This library is free software; you can redistribute it and/or modify it
//# under the terms of the GNU Library General Public License as published by
//# the Free Software Foundation; either version 2 of the License, or (at your
//# option) any later version.
//#
//# This library is distributed in the hope that it will be useful, but WITHOUT
//# ANY WARRANTY; without even the implied warranty of MERCHANTABILITY or
//# FITNESS FOR A PARTICULAR PURPOSE.  See the GNU Library General Public
//# License for more details.
//#
//# You should have received a copy of the GNU Library General Public License
//# along with this library; if not, write to the Free Software Foundation,
//# Inc., 675 Massachusetts Ave, Cambridge, MA 02139, USA.
//#
//# Correspondence concerning AIPS++ should be addressed as follows:
//#        Internet email: aips2-request@nrao.edu.
//#        Postal address: AIPS++ Project Office
//#                        National Radio Astronomy Observatory
//#                        520 Edgemont Road
//#                        Charlottesville, VA 22903-2475 USA
//#
//# $Id$

#ifndef TABLES_VIRTARRCOL_TCC
#define TABLES_VIRTARRCOL_TCC

//# Includes
#include <casacore/tables/DataMan/VirtArrCol.h>
#include <casacore/tables/Tables/RefRows.h>
#include <casacore/casa/Arrays/Array.h>
#include <casacore/casa/Arrays/ArrayIter.h>
#include <casacore/casa/Arrays/IPosition.h>
#include <casacore/casa/Arrays/Slicer.h>
#include <casacore/tables/DataMan/DataManError.h>
#include <casacore/casa/Utilities/ValTypeId.h>


namespace casacore { //# NAMESPACE CASACORE - BEGIN


template<class T>
VirtualArrayColumn<T>::~VirtualArrayColumn()
{}

template<class T>
int VirtualArrayColumn<T>::dataType() const
    { return ValType::getType (static_cast<T*>(0)); }

template<class T>
String VirtualArrayColumn<T>::dataTypeId() const
{
    return valDataTypeId (static_cast<T*>(0));
}


template<class T>
void VirtualArrayColumn<T>::getArrayV (rownr_t rownr, ArrayBase& array)
    { getArray (rownr, static_cast<Array<T>&>(array)); }
template<class T>
void VirtualArrayColumn<T>::putArrayV (rownr_t rownr, const ArrayBase& array)
    { putArray (rownr, static_cast<const Array<T>&>(array)); }
template<class T>
void VirtualArrayColumn<T>::getSliceV (rownr_t rownr, const Slicer& slicer,
				       ArrayBase& array)
    { getSlice (rownr, slicer, static_cast<Array<T>&>(array)); }
template<class T>
void VirtualArrayColumn<T>::putSliceV (rownr_t rownr, const Slicer& slicer,
				       const ArrayBase& array)
    { putSlice (rownr, slicer, static_cast<const Array<T>&>(array)); }
template<class T>
void VirtualArrayColumn<T>::getArrayColumnV (ArrayBase& array)
    { getArrayColumn (static_cast<Array<T>&>(array)); }
template<class T>
void VirtualArrayColumn<T>::putArrayColumnV (const ArrayBase& array)
    { putArrayColumn (static_cast<const Array<T>&>(array)); }
template<class T>
void VirtualArrayColumn<T>::getArrayColumnCellsV (const RefRows& rownrs,
						  ArrayBase& array)
    { getArrayColumnCells (rownrs, static_cast<Array<T>&>(array)); }
template<class T>
void VirtualArrayColumn<T>::putArrayColumnCellsV (const RefRows& rownrs,
						  const ArrayBase& array)
    { putArrayColumnCells (rownrs, static_cast<const Array<T>&>(array)); }
template<class T>
void VirtualArrayColumn<T>::getColumnSliceV (const Slicer& slicer,
					     ArrayBase& array)
    { getColumnSlice (slicer, static_cast<Array<T>&>(array)); }
template<class T>
void VirtualArrayColumn<T>::putColumnSliceV (const Slicer& slicer,
					     const ArrayBase& array)
    { putColumnSlice (slicer, static_cast<const Array<T>&>(array)); }
template<class T>
void VirtualArrayColumn<T>::getColumnSliceCellsV (const RefRows& rownrs,
						  const Slicer& slicer,
						  ArrayBase& array)
    { getColumnSliceCells (rownrs, slicer, static_cast<Array<T>&>(array)); }
template<class T>
void VirtualArrayColumn<T>::putColumnSliceCellsV (const RefRows& rownrs,
						  const Slicer& slicer,
						  const ArrayBase& array)
    { putColumnSliceCells (rownrs, slicer, static_cast<const Array<T>&>(array)); }



//# The default implementations of get/putSlice get the entire array
//# and access the required slice.
template<class T>
void VirtualArrayColumn<T>::getSlice (rownr_t rownr, const Slicer& slicer,
				      Array<T>& arraySlice)
{
  getSliceBase (rownr, slicer, arraySlice);
}
template<class T>
void VirtualArrayColumn<T>::putSlice (rownr_t rownr, const Slicer& slicer,
				      const Array<T>& arraySlice)
{
  putSliceBase (rownr, slicer, arraySlice);
}

//# The default implementations of get/putArrayColumn handle the
//# array in each individual row.
template<class T>
void VirtualArrayColumn<T>::getArrayColumn (Array<T>& array)
{
  getArrayColumnBase (array);
}
template<class T>
void VirtualArrayColumn<T>::putArrayColumn (const Array<T>& array)
{
  putArrayColumnBase (array);
}

//# The default implementations of get/putColumnSlice take a slice
//# for each individual row.
template<class T>
void VirtualArrayColumn<T>::getColumnSlice (const Slicer& slicer,
					    Array<T>& array)
{
  getColumnSliceBase (slicer, array);
}
template<class T>
void VirtualArrayColumn<T>::putColumnSlice (const Slicer& slicer,
					    const Array<T>& array)
{
  putColumnSliceBase (slicer, array);
}

//# The default implementations of the Cells functions throw an exception.
template<class T>
void VirtualArrayColumn<T>::getArrayColumnCells (const RefRows& rownrs,
                                                 Array<T>& value)
{
  getArrayColumnCellsBase (rownrs, value);
}
template<class T>
void VirtualArrayColumn<T>::putArrayColumnCells (const RefRows& rownrs,
						 const Array<T>& value)
{
  putArrayColumnCellsBase (rownrs, value);
}
template<class T>
void VirtualArrayColumn<T>::getColumnSliceCells (const RefRows& rownrs,
						 const Slicer& ns,
						 Array<T>& value)
{
  getColumnSliceCellsBase (rownrs, ns, value);
}
template<class T>
void VirtualArrayColumn<T>::putColumnSliceCells (const RefRows& rownrs,
						 const Slicer& ns,
						 const Array<T>& value)
{
  putColumnSliceCellsBase (rownrs, ns, value);
}

//# The default implementation of the put function throws
//# an exception.
template<class T>
void VirtualArrayColumn<T>::putArray (rownr_t, const Array<T>&)
{ 
    throw DataManInvOper ("VirtualArrayColumn::putArray not possible"
                          " for column " + columnName());
}

<<<<<<< HEAD
//# The default implementations of the shape functions throw
//# an exception.
template<class T>
void VirtualArrayColumn<T>::setShapeColumn (const IPosition&)
{ 
    throw DataManInvOper ("VirtualArrayColumn::setShapeColumn not possible"
                          " for column " + columnName());
}
template<class T>
void VirtualArrayColumn<T>::setShape (uInt, const IPosition&)
{
    throw DataManInvOper ("VirtualArrayColumn::setShape not possible"
                          " for column " + columnName());
}
template<class T>
Bool VirtualArrayColumn<T>::isShapeDefined (uInt)
{
    throw DataManInvOper ("VirtualArrayColumn::isShapeDefined not possible"
                          " for column " + columnName());
}
template<class T>
uInt VirtualArrayColumn<T>::ndim (uInt rownr)
{
    return shape(rownr).size();
}
template<class T>
IPosition VirtualArrayColumn<T>::shape (uInt)
{
    throw DataManInvOper ("VirtualArrayColumn::shape not possible"
                          " for column " + columnName());
}

=======
>>>>>>> d5f0a464
} //# NAMESPACE CASACORE - END


#endif<|MERGE_RESOLUTION|>--- conflicted
+++ resolved
@@ -186,41 +186,6 @@
                           " for column " + columnName());
 }
 
-<<<<<<< HEAD
-//# The default implementations of the shape functions throw
-//# an exception.
-template<class T>
-void VirtualArrayColumn<T>::setShapeColumn (const IPosition&)
-{ 
-    throw DataManInvOper ("VirtualArrayColumn::setShapeColumn not possible"
-                          " for column " + columnName());
-}
-template<class T>
-void VirtualArrayColumn<T>::setShape (uInt, const IPosition&)
-{
-    throw DataManInvOper ("VirtualArrayColumn::setShape not possible"
-                          " for column " + columnName());
-}
-template<class T>
-Bool VirtualArrayColumn<T>::isShapeDefined (uInt)
-{
-    throw DataManInvOper ("VirtualArrayColumn::isShapeDefined not possible"
-                          " for column " + columnName());
-}
-template<class T>
-uInt VirtualArrayColumn<T>::ndim (uInt rownr)
-{
-    return shape(rownr).size();
-}
-template<class T>
-IPosition VirtualArrayColumn<T>::shape (uInt)
-{
-    throw DataManInvOper ("VirtualArrayColumn::shape not possible"
-                          " for column " + columnName());
-}
-
-=======
->>>>>>> d5f0a464
 } //# NAMESPACE CASACORE - END
 
 
