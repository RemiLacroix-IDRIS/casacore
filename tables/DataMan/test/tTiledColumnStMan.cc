//# tTiledColumnStMan.cc: Test program for the TiledColumnStMan classes
//# Copyright (C) 1994,1995,1996,1999,2000,2001,2003
//# Associated Universities, Inc. Washington DC, USA.
//#
//# This program is free software; you can redistribute it and/or modify it
//# under the terms of the GNU General Public License as published by the Free
//# Software Foundation; either version 2 of the License, or (at your option)
//# any later version.
//#
//# This program is distributed in the hope that it will be useful, but WITHOUT
//# ANY WARRANTY; without even the implied warranty of MERCHANTABILITY or
//# FITNESS FOR A PARTICULAR PURPOSE.  See the GNU General Public License for
//# more details.
//#
//# You should have received a copy of the GNU General Public License along
//# with this program; if not, write to the Free Software Foundation, Inc.,
//# 675 Massachusetts Ave, Cambridge, MA 02139, USA.
//#
//# Correspondence concerning AIPS++ should be addressed as follows:
//#        Internet email: aips2-request@nrao.edu.
//#        Postal address: AIPS++ Project Office
//#                        National Radio Astronomy Observatory
//#                        520 Edgemont Road
//#                        Charlottesville, VA 22903-2475 USA
//#
//# $Id$

#include <casacore/tables/Tables/TableDesc.h>
#include <casacore/tables/Tables/SetupNewTab.h>
#include <casacore/tables/Tables/Table.h>
#include <casacore/tables/Tables/ScaColDesc.h>
#include <casacore/tables/Tables/ArrColDesc.h>
#include <casacore/tables/Tables/ScalarColumn.h>
#include <casacore/tables/Tables/ArrayColumn.h>
#include <casacore/tables/DataMan/TiledColumnStMan.h>
#include <casacore/tables/DataMan/TiledStManAccessor.h>
#include <casacore/casa/Containers/Record.h>
#include <casacore/casa/Arrays/Vector.h>
#include <casacore/casa/Arrays/Matrix.h>
#include <casacore/casa/Arrays/Cube.h>
#include <casacore/casa/Arrays/ArrayMath.h>
#include <casacore/casa/Arrays/ArrayLogical.h>
#include <casacore/casa/Arrays/ArrayUtil.h>
#include <casacore/casa/Arrays/ArrayIter.h>
#include <casacore/casa/Arrays/Slicer.h>
#include <casacore/casa/Utilities/Assert.h>
#include <casacore/casa/Exceptions/Error.h>
#include <casacore/casa/iostream.h>

#include <casacore/casa/namespace.h>
// <summary>
// Test program for the TiledColumnStMan class.
// </summary>

// This program tests the class TiledColumnStMan and related classes.
// The results are written to stdout. The script executing this program,
// compares the results with the reference output file.

void writeFixed(const TSMOption&);
void readTable(const TSMOption&, Bool readKeys);
void writeNoHyper(const TSMOption&);
void extendOnly(const TSMOption&);

int main () {
    try {
        writeFixed(TSMOption::Cache);
	readTable(TSMOption::MMap, True);
	writeNoHyper(TSMOption::MMap);
	readTable(TSMOption::Buffer, False);
        writeFixed(TSMOption::Buffer);
	readTable(TSMOption::Cache, False);
<<<<<<< HEAD
    } catch (AipsError& x) {
=======
        extendOnly(TSMOption::Cache);
    } catch (AipsError x) {
>>>>>>> d5f0a464
	cout << "Caught an exception: " << x.getMesg() << endl;
	return 1;
    }
    return 0;                           // exit with success status
}

// First build a description.
void writeFixed(const TSMOption& tsmOpt)
{
    // Build the table description.
    TableDesc td ("", "1", TableDesc::Scratch);
    td.addColumn (ArrayColumnDesc<float>  ("Pol", IPosition(1,16),
					   ColumnDesc::FixedShape));
    td.addColumn (ArrayColumnDesc<float>  ("Freq", 1, ColumnDesc::FixedShape));
    td.addColumn (ScalarColumnDesc<float> ("Time"));
    td.addColumn (ArrayColumnDesc<float>  ("Data", 2, ColumnDesc::FixedShape));
    td.addColumn (ArrayColumnDesc<float>  ("Weight", IPosition(2,16,20),
					   ColumnDesc::FixedShape));
    td.defineHypercolumn ("TSMExample",
			  3,
			  stringToVector ("Data,Weight"),
			  stringToVector ("Pol,Freq,Time"));
    
    // Now create a new table from the description.
    SetupNewTable newtab("tTiledColumnStMan_tmp.data", td, Table::New);
    // Create a storage manager for it.
    TiledColumnStMan sm1 ("TSMExample", IPosition(3,5,6,1));
    newtab.setShapeColumn ("Freq", IPosition(1,20));
    newtab.setShapeColumn ("Data", IPosition(2,16,20));
    newtab.bindAll (sm1);
    Table table(newtab, 0, False, Table::LittleEndian, tsmOpt);

    Vector<float> freqValues(20);
    Vector<float> polValues(16);
    indgen (freqValues, float(200));
    indgen (polValues, float(300));
    float timeValue;
    timeValue = 34;
    ArrayColumn<float> freq (table, "Freq");
    ArrayColumn<float> pol (table, "Pol");
    ArrayColumn<float> data (table, "Data");
    ArrayColumn<float> weight (table, "Weight");
    ScalarColumn<float> time (table, "Time");
    Matrix<float> array(IPosition(2,16,20));
    Matrix<float> result(IPosition(2,16,20));
    uInt i;
    indgen (array);
    for (i=0; i<51; i++) {
	table.addRow();
	data.put (i, array);
	weight.put (i, array+float(100));
	time.put (i, timeValue);
	array += float(200);
	timeValue += 5;
    }
    freq.put (0, freqValues);
    pol.put (0, polValues);
    timeValue = 34;
    indgen (array);
    for (i=0; i<table.nrow(); i++) {
	data.get (i, result);
	if (! allEQ (array, result)) {
	    cout << "mismatch in data row " << i << endl;
	}
	weight.get (i, result);
	if (! allEQ (array + float(100), result)) {
	    cout << "mismatch in weight row " << i << endl;
	}
	if (! allEQ (freq(i), freqValues)) {
	    cout << "mismatch in freq row " << i << endl;
	}
	if (! allEQ (pol(i), polValues)) {
	    cout << "mismatch in pol row " << i << endl;
	}
	if (time(i) != timeValue) {
	    cout << "mismatch in time row " << i << endl;
	}
	array += float(200);
	timeValue += 5;
    }
    ROTiledStManAccessor accessor (table, "TSMExample");
    accessor.showCacheStatistics (cout);
    AlwaysAssertExit (accessor.nhypercubes() == 1);
    AlwaysAssertExit (accessor.hypercubeShape(2) == IPosition(3,16,20,
							      table.nrow()));
    AlwaysAssertExit (accessor.tileShape(2) == IPosition(3,5,6,1));
    AlwaysAssertExit (accessor.getHypercubeShape(0) == IPosition(3,16,20,
								table.nrow()));
    AlwaysAssertExit (accessor.getTileShape(0) == IPosition(3,5,6,1));
    AlwaysAssertExit (accessor.getBucketSize(0) == accessor.bucketSize(2));
    AlwaysAssertExit (accessor.getCacheSize(0) == accessor.cacheSize(2));
}

void readTable (const TSMOption& tsmOpt, Bool readKeys)
{
  Table table("tTiledColumnStMan_tmp.data", Table::Old, tsmOpt);
    ROTiledStManAccessor accessor (table, "TSMExample");
    ArrayColumn<float> freq (table, "Freq");
    ArrayColumn<float> pol (table, "Pol");
    ArrayColumn<float> data (table, "Data");
    ArrayColumn<float> weight (table, "Weight");
    ScalarColumn<float> time (table, "Time");
    Vector<float> freqValues(20);
    Vector<float> polValues(16);
    indgen (freqValues, float(200));
    indgen (polValues, float(300));
    float timeValue;
    timeValue = 34;
    Matrix<float> array(IPosition(2,16,20));
    Matrix<float> result(IPosition(2,16,20));
    uInt i;
    indgen (array);
    for (i=0; i<table.nrow(); i++) {
	data.get (i, result);
	if (! allEQ (array, result)) {
	    cout << "mismatch in data row " << i << endl;
	}
	weight.get (i, result);
	if (! allEQ (array + float(100), result)) {
	    cout << "mismatch in weight row " << i << endl;
	}
	if (! allEQ (freq(i), freqValues)) {
	    cout << "mismatch in freq row " << i << endl;
	}
	if (! allEQ (pol(i), polValues)) {
	    cout << "mismatch in pol row " << i << endl;
	}
	if (time(i) != timeValue) {
	    cout << "mismatch in time row " << i << endl;
	}
	array += float(200);
	timeValue += 5;
    }
    accessor.showCacheStatistics (cout);
    accessor.clearCaches();
    if (readKeys) {
      AlwaysAssertExit (allEQ (accessor.getValueRecord(0).asArrayFloat("Freq"),
			       freqValues));
      AlwaysAssertExit (allEQ (accessor.getValueRecord(0).asArrayFloat("Pol"),
			       polValues));
      AlwaysAssertExit (allEQ (accessor.getValueRecord(0).asArrayFloat("Time"),
			       time.getColumn()));
    }
    cout << "get's have been done" << endl;

    // Get the entire column.
    // (In a separate scope to delete the big array at the end).
    {
	Array<float> result;
	data.getColumn (result);
	if (result.shape() != IPosition (3,16,20,51)) {
	    cout << "shape of getColumn result is incorrect" << endl;
	}else{
	    indgen (array);
	    uInt i=0;
	    ArrayIterator<float> iter (result, 2);
	    while (! iter.pastEnd()) {
		if (! allEQ (iter.array(), array)) {
		    cout << "mismatch in getColumn data row " << i << endl;
		}
		array += float(200);
		i++;
		iter.next();
	    }
	}
	accessor.showCacheStatistics (cout);
	accessor.clearCaches();
	cout << "getColumn has been done" << endl;
    }

    // Get slices in the entire column.
    {
	uInt i, j;
	Cube<float> array(1,1,51);
	for (i=0; i<51; i++) {
	    array(0,0,i) = 200*i;
	}
	Array<float> result;
	for (j=0; j<20; j++) {
	    for (i=0; i<16; i++) {
		data.getColumn (Slicer (IPosition(2,i,j)), result);
		if (! allEQ (result, array)) {
		    cout << "mismatch in getColumnSlice " << i << "," << j
			 << endl;
		}
		array += float(1);
	    }
	}
	accessor.showCacheStatistics (cout);
	accessor.clearCaches();
	cout << "getColumnSlice's have been done" << endl;
    }

    // Get strided slices in the entire column.
    {
	uInt i, j;
	Cube<float> array(2,2,51);
	for (i=0; i<51; i++) {
	    array(0,0,i) = 200*i;
	    array(1,0,i) = 200*i + 16/2;
	    array(0,1,i) = 200*i + 16*20/2;
	    array(1,1,i) = 200*i + 16*20/2 + 16/2;
	}
	Array<float> result;
	for (j=0; j<20/2; j++) {
	    for (i=0; i<16/2; i++) {
		data.getColumn (Slicer (IPosition(2,i,j),
					IPosition(2,2,2),
					IPosition(2,16/2,20/2)),
				result);
		if (! allEQ (result, array)) {
		    cout << "mismatch in getColumnSlice " << i << "," << j
			 << endl;
		}
		array += float(1);
	    }
	    array += float(8);
	}
	accessor.showCacheStatistics (cout);
	accessor.clearCaches();
	cout << "strided getColumnSlice's have been done" << endl;
    }

    // Get slices from each cell.
    {
	uInt i, j, k;
	Matrix<float> array(2,4);
	Array<float> result;
	for (k=0; k<table.nrow(); k++) {
	    for (j=0; j<4; j++) {
		for (i=0; i<2; i++) {
		    array(i,j) = float(i + 16*j + 200*k);
		}
	    }
	    for (j=0; j<20/4; j++) {
		for (i=0; i<16/2; i++) {
		    data.getSlice (k, 
				   Slicer (IPosition(2,i*2,j*4),
					   IPosition(2,2,4)),
				   result);
		    if (! allEQ (result, array)) {
			cout << "mismatch in getSlice " << i << "," << j
			     << "," << k << endl;
		    }
		    array += float(2);
		}
		array += float((4-1) * 16);
	    }
	}
	accessor.showCacheStatistics (cout);
	accessor.clearCaches();
	cout << "getSlice's have been done" << endl;
    }

    // Get a strided slice from each cell.
    {
	uInt i, j, k;
	Matrix<float> array(8,5);
	Array<float> result;
	for (k=0; k<table.nrow(); k++) {
	    for (j=0; j<5; j++) {
		for (i=0; i<8; i++) {
		    array(i,j) = float(i*16/8 + 16*20/5*j + 200*k);
		}
	    }
	    for (j=0; j<20/5; j++) {
		for (i=0; i<16/8; i++) {
		    data.getSlice (k, 
				   Slicer (IPosition(2,i,j),
					   IPosition(2,8,5),
					   IPosition(2,16/8,20/5)),
				   result);
		    if (! allEQ (result, array)) {
			cout << "mismatch in strided getSlice " << i << ","
			     << j << "," << k << endl;
		    }
		    array += float(1);
		}
		array += float(16 - 16/8);
	    }
	}
	accessor.showCacheStatistics (cout);
	accessor.clearCaches();
	cout << "getSlice's with strides have been done" << endl;
    }
}

// First build a description.
void writeNoHyper(const TSMOption& tsmOpt)
{
    // Build the table description.
    TableDesc td ("", "1", TableDesc::Scratch);
    td.addColumn (ArrayColumnDesc<float>  ("Pol", IPosition(1,16),
					   ColumnDesc::FixedShape));
    td.addColumn (ArrayColumnDesc<float>  ("Freq", 1, ColumnDesc::FixedShape));
    td.addColumn (ScalarColumnDesc<float> ("Time"));
    td.addColumn (ArrayColumnDesc<float>  ("Data", 2, ColumnDesc::FixedShape));
    td.addColumn (ArrayColumnDesc<float>  ("Weight", IPosition(2,16,20),
					   ColumnDesc::FixedShape));
    
    // Now create a new table from the description.
    SetupNewTable newtab("tTiledColumnStMan_tmp.data", td, Table::New);
    // Create a storage manager for it.
    TiledColumnStMan sm1 ("TSMExample", IPosition(3,5,6,1));
    newtab.setShapeColumn ("Freq", IPosition(1,20));
    newtab.setShapeColumn ("Data", IPosition(2,16,20));
    newtab.bindColumn ("Data", sm1);
    newtab.bindColumn ("Weight", sm1);
    Table table(newtab, 0, False, Table::BigEndian, tsmOpt);

    Vector<float> freqValues(20);
    Vector<float> polValues(16);
    indgen (freqValues, float(200));
    indgen (polValues, float(300));
    float timeValue;
    timeValue = 34;
    ArrayColumn<float> freq (table, "Freq");
    ArrayColumn<float> pol (table, "Pol");
    ArrayColumn<float> data (table, "Data");
    ArrayColumn<float> weight (table, "Weight");
    ScalarColumn<float> time (table, "Time");
    Matrix<float> array(IPosition(2,16,20));
    Matrix<float> result(IPosition(2,16,20));
    uInt i;
    indgen (array);
    for (i=0; i<51; i++) {
	table.addRow();
	data.put (i, array);
	weight.put (i, array+float(100));
	time.put (i, timeValue);
	array += float(200);
	timeValue += 5;
	freq.put (i, freqValues);
	pol.put (i, polValues);
    }
    timeValue = 34;
    indgen (array);
    for (i=0; i<table.nrow(); i++) {
	data.get (i, result);
	if (! allEQ (array, result)) {
	    cout << "mismatch in data row " << i << endl;
	}
	weight.get (i, result);
	if (! allEQ (array + float(100), result)) {
	    cout << "mismatch in weight row " << i << endl;
	}
	if (! allEQ (freq(i), freqValues)) {
	    cout << "mismatch in freq row " << i << endl;
	}
	if (! allEQ (pol(i), polValues)) {
	    cout << "mismatch in pol row " << i << endl;
	}
	if (time(i) != timeValue) {
	    cout << "mismatch in time row " << i << endl;
	}
	array += float(200);
	timeValue += 5;
    }
    ROTiledStManAccessor accessor (table, "TSMExample");
    accessor.showCacheStatistics (cout);
    AlwaysAssertExit (accessor.nhypercubes() == 1);
    AlwaysAssertExit (accessor.hypercubeShape(2) == IPosition(3,16,20,
							      table.nrow()));
    AlwaysAssertExit (accessor.tileShape(2) == IPosition(3,5,6,1));
    AlwaysAssertExit (accessor.getHypercubeShape(0) == IPosition(3,16,20,
								table.nrow()));
    AlwaysAssertExit (accessor.getTileShape(0) == IPosition(3,5,6,1));
    AlwaysAssertExit (accessor.getBucketSize(0) == accessor.bucketSize(2));
    AlwaysAssertExit (accessor.getCacheSize(0) == accessor.cacheSize(2));
}

// First build a description.
void extendOnly(const TSMOption& tsmOpt)
{
    // Build the table description.
    TableDesc td ("", "1", TableDesc::Scratch);
    td.addColumn (ArrayColumnDesc<float>  ("Weight", IPosition(2,16,20),
					   ColumnDesc::FixedShape));
    
    // Now create a new table from the description.
    SetupNewTable newtab("tTiledColumnStMan_tm2p.data", td, Table::New);
    // Create a storage manager for it.
    TiledColumnStMan sm1 ("TSMExample", IPosition(3,5,6,1));
    newtab.bindColumn ("Weight", sm1);
    Table table(newtab, 0, False, Table::LocalEndian, tsmOpt);

    ArrayColumn<float> weight (table, "Weight");
    uInt i;
    for (i=0; i<51; i++) {
	table.addRow();
    }
    ROTiledStManAccessor accessor (table, "TSMExample");
    accessor.showCacheStatistics (cout);
    AlwaysAssertExit (accessor.nhypercubes() == 1);
    AlwaysAssertExit (accessor.hypercubeShape(2) == IPosition(3,16,20,
							      table.nrow()));
    AlwaysAssertExit (accessor.tileShape(2) == IPosition(3,5,6,1));
    AlwaysAssertExit (accessor.getHypercubeShape(0) == IPosition(3,16,20,
								table.nrow()));
    AlwaysAssertExit (accessor.getTileShape(0) == IPosition(3,5,6,1));
    AlwaysAssertExit (accessor.getBucketSize(0) == accessor.bucketSize(2));
    AlwaysAssertExit (accessor.getCacheSize(0) == accessor.cacheSize(2));
}<|MERGE_RESOLUTION|>--- conflicted
+++ resolved
@@ -69,12 +69,8 @@
 	readTable(TSMOption::Buffer, False);
         writeFixed(TSMOption::Buffer);
 	readTable(TSMOption::Cache, False);
-<<<<<<< HEAD
-    } catch (AipsError& x) {
-=======
         extendOnly(TSMOption::Cache);
-    } catch (AipsError x) {
->>>>>>> d5f0a464
+    } catch (const AipsError& x) {
 	cout << "Caught an exception: " << x.getMesg() << endl;
 	return 1;
     }
