//# tVSCEngine.cc: Test program for class VSCEngine
//# Copyright (C) 1994,1995,1996,1999,2000,2001,2002
//# Associated Universities, Inc. Washington DC, USA.
//#
//# This program is free software; you can redistribute it and/or modify it
//# under the terms of the GNU General Public License as published by the Free
//# Software Foundation; either version 2 of the License, or (at your option)
//# any later version.
//#
//# This program is distributed in the hope that it will be useful, but WITHOUT
//# ANY WARRANTY; without even the implied warranty of MERCHANTABILITY or
//# FITNESS FOR A PARTICULAR PURPOSE.  See the GNU General Public License for
//# more details.
//#
//# You should have received a copy of the GNU General Public License along
//# with this program; if not, write to the Free Software Foundation, Inc.,
//# 675 Massachusetts Ave, Cambridge, MA 02139, USA.
//#
//# Correspondence concerning AIPS++ should be addressed as follows:
//#        Internet email: aips2-request@nrao.edu.
//#        Postal address: AIPS++ Project Office
//#                        National Radio Astronomy Observatory
//#                        520 Edgemont Road
//#                        Charlottesville, VA 22903-2475 USA
//#
//# $Id$

//# Define the variable to exclude the main from dVSCEngine.cc
#define DVSCENGINE_MAIN


//# Includes
#include "dVSCEngine.h"
#include "dVSCEngine.cc"
#include <casacore/tables/Tables/TableDesc.h>
#include <casacore/tables/Tables/SetupNewTab.h>
#include <casacore/tables/Tables/Table.h>
#include <casacore/tables/Tables/ScaColDesc.h>
#include <casacore/tables/Tables/ScalarColumn.h>
#include <casacore/tables/Tables/RefRows.h>
#include <casacore/casa/Arrays/IPosition.h>
#include <casacore/casa/Arrays/Vector.h>
#include <casacore/tables/Tables/TableError.h>
#include <casacore/casa/iostream.h>


#include <casacore/casa/namespace.h>
// <summary> Test program for class VSCEngine </summary>

// This program tests the virtual column engine VSCEngine.
// It is using the example class VSCExampleVSCEngine for that purpose.
// The results are written to stdout. The script executing this program,
// compares the results with the reference output file.

void a();
void b();

int main ()
{
    try {
	a();
	b();
<<<<<<< HEAD
    } catch (AipsError& x) {
=======
    } catch (const AipsError& x) {
>>>>>>> d5f0a464
	cout << "Caught an exception: " << x.getMesg() << endl;
	return 1;
    } 
    return 0;                           // exit with success status
}

// First build a description.
void a() {
    // First register the virtual column engine.
    VSCExampleVSCEngine::registerClass();
    // Add ScalarColumnDesc<VSCExample> to column type map.
    ScalarColumnDesc<VSCExample>("x").registerClass();

    // Build the table description.
    TableDesc td("", "1", TableDesc::Scratch);
    td.comment() = "A test of class TableDesc";
    td.addColumn (ScalarColumnDesc<Int>    ("x"));
    td.addColumn (ScalarColumnDesc<float>  ("y"));
    td.addColumn (ScalarColumnDesc<String> ("z"));
    td.addColumn (ScalarColumnDesc<VSCExample> ("colA"));

    // Now create a new table from the description.
    SetupNewTable newtab("tVSCEngine_tmp.data", td, Table::New);
    // Create the virtual column engine with the target columns x and y.
    VSCExampleVSCEngine engine ("colA", "x", "y", "z");
    newtab.bindColumn ("colA", engine);
    Table tab(newtab, 10);

    // Fill the table via the virtual columns.
    ScalarColumn<VSCExample> colA (tab,"colA");
    uInt i;
    for (i=0; i<10; i++) {
      colA.put (i, VSCExample(i,i+1, String::toString(i+2)));
    }

    //# Do an erroneous thing.
    SetupNewTable newtab2("tVSCEngine_tmp.dat2", td, Table::Scratch);
    newtab2.bindColumn ("x", engine);
    try {
	Table tab2(newtab2, 10);                // bound to incorrect column
    } catch (const AipsError& x) {
        cout << "Expected exception: " << x.getMesg() << endl;
    } 
}

void b()
{
    // Read back the table.
    Table tab("tVSCEngine_tmp.data");
    ScalarColumn<Int>    colx (tab, "x");
    ScalarColumn<float>  coly (tab, "y");
    ScalarColumn<String> colz (tab, "z");
    ScalarColumn<VSCExample> colA(tab, "colA");
    Int valx;
    float valy;
    String valz;
    VSCExample valA;
    Int i;
    for (i=0; i<10; i++) {
	cout << "get row " << i << endl;
	colx.get (i, valx);
	coly.get (i, valy);
	colz.get (i, valz);
	colA.get (i, valA);
        String expz = String::toString(i+2);
	if (valx!=i || valy!=i+1 || valz!=expz || !(valA == VSCExample(i,i+1,expz))) {
            cout << "error: " << valx << " " << valy << " " << valz << " "
		 << valA.x() << " " << valA.y() << " " << valA.z() << endl;
	}
    }
    Vector<VSCExample> vecA = colA.getColumn();
    for (i=0; i<10; i++) {
      if (!(vecA(i) == VSCExample(i,i+1,String::toString(i+2)))) {
	    cout << "error in vecA(" << i << "): "
		 << vecA(i).x() << " " << vecA(i).y() << vecA(i).z() << endl;
	}
    }
    // Read a few rows.
    Vector<uInt> rows(2);
    rows[0] = 2;
    rows[1] = 5;
    Vector<VSCExample> vecRF = colA.getColumnCells(RefRows(rows));
    AlwaysAssertExit (vecRF.size() == 2);
    AlwaysAssertExit (vecRF[0] == VSCExample(2,3,String::toString(4)));
    AlwaysAssertExit (vecRF[1] == VSCExample(5,6,String::toString(7)));
}<|MERGE_RESOLUTION|>--- conflicted
+++ resolved
@@ -60,11 +60,7 @@
     try {
 	a();
 	b();
-<<<<<<< HEAD
-    } catch (AipsError& x) {
-=======
     } catch (const AipsError& x) {
->>>>>>> d5f0a464
 	cout << "Caught an exception: " << x.getMesg() << endl;
 	return 1;
     } 
