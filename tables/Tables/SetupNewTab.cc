--- conflicted
+++ resolved
@@ -153,15 +153,11 @@
     //# However, it is possible that the original was a temporary and
     //# that another original is allocated at the same address.
     //# So also test if the original is indeed cloned.
-<<<<<<< HEAD
     DataManager* dmp = 0;
     std::map<void*,void*>::iterator iter = dataManMap_p.find((void*)&dataMan);
     if (iter != dataManMap_p.end()) {
         dmp = static_cast<DataManager*>(iter->second);
     }
-=======
-    DataManager* dmp = static_cast<DataManager*>(dataManMap_p((void*)&dataMan));
->>>>>>> d5f0a464
     if (dmp == 0  ||  dataMan.getClone() == 0) {
 	//# Not cloned yet, so clone it.
 	//# Add it to the map in the ColumnSet object.
