--- conflicted
+++ resolved
@@ -366,17 +366,13 @@
     // This constructor appends ": Table array conformance error"
     // to the given message.
     TableArrayConformanceError (const String& message,Category c=CONFORMANCE);
-<<<<<<< HEAD
-    ~TableArrayConformanceError () noexcept;
-=======
     // This constructor appends ": Table array conformance error"
     // to the given message with the given and expected shape.
     TableArrayConformanceError (const String& message,
                                 const IPosition& shape,
                                 const IPosition& expectedShape,
                                 Category c=CONFORMANCE);
-    ~TableArrayConformanceError () throw();
->>>>>>> d5f0a464
+    ~TableArrayConformanceError () noexcept;
 };
 
 
