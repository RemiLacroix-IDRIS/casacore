--- conflicted
+++ resolved
@@ -168,13 +168,8 @@
 	}
 	cout << nrrow << " rows" << endl;
 	a (nrrow);
-<<<<<<< HEAD
     } catch (std::exception& x) {
 	cout << "Caught an exception: " << x.what() << endl;
-=======
-    } catch (const AipsError& x) {
-	cout << "Caught an exception: " << x.getMesg() << endl;
->>>>>>> 0b637257
 	return 1;
     } 
     return 0;                           // exit with success status
